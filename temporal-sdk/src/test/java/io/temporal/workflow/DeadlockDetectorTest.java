/*
 *  Copyright (C) 2020 Temporal Technologies, Inc. All Rights Reserved.
 *
 *  Copyright 2012-2016 Amazon.com, Inc. or its affiliates. All Rights Reserved.
 *
 *  Modifications copyright (C) 2017 Uber Technologies, Inc.
 *
 *  Licensed under the Apache License, Version 2.0 (the "License"). You may not
 *  use this file except in compliance with the License. A copy of the License is
 *  located at
 *
 *  http://aws.amazon.com/apache2.0
 *
 *  or in the "license" file accompanying this file. This file is distributed on
 *  an "AS IS" BASIS, WITHOUT WARRANTIES OR CONDITIONS OF ANY KIND, either
 *  express or implied. See the License for the specific language governing
 *  permissions and limitations under the License.
 */

package io.temporal.workflow;

import static org.junit.Assert.assertTrue;
import static org.junit.Assert.fail;

import io.temporal.client.WorkflowClient;
import io.temporal.client.WorkflowFailedException;
import io.temporal.client.WorkflowOptions;
import io.temporal.worker.WorkerOptions;
import io.temporal.worker.WorkflowImplementationOptions;
<<<<<<< HEAD
import io.temporal.workflow.shared.SDKTestWorkflowRule;
import io.temporal.workflow.shared.TestWorkflows.TestWorkflow4;
=======
import io.temporal.workflow.shared.TestWorkflows.NoArgsWorkflow;
>>>>>>> 1813f6a3
import java.time.Duration;
import org.junit.Rule;
import org.junit.Test;

public class DeadlockDetectorTest {

  private boolean debugMode = System.getenv("TEMPORAL_DEBUG") != null;
  private WorkflowImplementationOptions workflowImplementationOptions =
      WorkflowImplementationOptions.newBuilder()
          .setFailWorkflowExceptionTypes(Throwable.class)
          .build();

<<<<<<< HEAD
  @Rule
  public SDKTestWorkflowRule testWorkflowRule =
      SDKTestWorkflowRule.newBuilder()
          .setWorkflowTypes(workflowImplementationOptions, TestDeadlockWorkflow.class)
          .build();

  @Rule
  public SDKTestWorkflowRule testWorkflowRule2 =
      SDKTestWorkflowRule.newBuilder()
          .setWorkflowTypes(workflowImplementationOptions, TestDeadlockWorkflow.class)
          .setWorkerOptions(
              WorkerOptions.newBuilder().setDefaultDeadlockDetectionTimeout(500).build())
          .build();
=======
  public static class TestDeadlockWorkflow implements NoArgsWorkflow {
>>>>>>> 1813f6a3

  @Test
  public void testDefaultDeadlockDetector() {
    WorkflowClient workflowClient = testWorkflowRule.getWorkflowClient();
    TestWorkflow4 workflow =
        workflowClient.newWorkflowStub(
            TestWorkflow4.class,
            WorkflowOptions.newBuilder()
                .setWorkflowRunTimeout(Duration.ofSeconds(1000))
                .setTaskQueue(testWorkflowRule.getTaskQueue())
                .build());
    try {
      workflow.execute(2000);
      if (!debugMode) {
        fail("not reachable in non-debug mode");
      }
    } catch (WorkflowFailedException e) {
      if (debugMode) {
        fail("not reachable in debug mode");
      }
      Throwable failure = e;
      while (failure.getCause() != null) {
        failure = failure.getCause();
      }
      assertTrue(failure.getMessage().contains("Potential deadlock detected"));
      assertTrue(failure.getMessage().contains("Workflow.await"));
    }
  }

  @Test
<<<<<<< HEAD
  public void testSetDeadlockDetector() {
    WorkflowClient workflowClient = testWorkflowRule2.getWorkflowClient();
    TestWorkflow4 workflow =
        workflowClient.newWorkflowStub(
            TestWorkflow4.class,
            WorkflowOptions.newBuilder()
                .setWorkflowRunTimeout(Duration.ofSeconds(1000))
                .setTaskQueue(testWorkflowRule2.getTaskQueue())
                .build());
=======
  public void testDeadlockDetector() {
    TestWorkflowEnvironment env = TestWorkflowEnvironment.newInstance();
    Worker worker = env.newWorker(taskQueue);
    worker.registerWorkflowImplementationTypes(
        WorkflowImplementationOptions.newBuilder()
            .setFailWorkflowExceptionTypes(Throwable.class)
            .build(),
        TestDeadlockWorkflow.class);
    env.start();

    WorkflowClient workflowClient = env.getWorkflowClient();
    WorkflowOptions options =
        WorkflowOptions.newBuilder()
            .setWorkflowRunTimeout(Duration.ofSeconds(1000))
            .setTaskQueue(taskQueue)
            .build();
    NoArgsWorkflow workflow = workflowClient.newWorkflowStub(NoArgsWorkflow.class, options);
>>>>>>> 1813f6a3
    try {
      workflow.execute(750);
      if (!debugMode) {
        fail("not reachable in non-debug mode");
      }
    } catch (WorkflowFailedException e) {
      if (debugMode) {
        fail("not reachable in debug mode");
      }
      Throwable failure = e;
      while (failure.getCause() != null) {
        failure = failure.getCause();
      }
      assertTrue(failure.getMessage().contains("Potential deadlock detected"));
      assertTrue(failure.getMessage().contains("Workflow.await"));
    }
  }

  public static class TestDeadlockWorkflow implements TestWorkflow4 {

    @Override
    public void execute(long millis) {
      Async.procedure(() -> Workflow.await(() -> false));
      Workflow.sleep(Duration.ofSeconds(1));
      try {
        Thread.sleep(millis);
      } catch (InterruptedException e) {
        throw Workflow.wrap(e);
      }
    }
  }
}<|MERGE_RESOLUTION|>--- conflicted
+++ resolved
@@ -27,12 +27,8 @@
 import io.temporal.client.WorkflowOptions;
 import io.temporal.worker.WorkerOptions;
 import io.temporal.worker.WorkflowImplementationOptions;
-<<<<<<< HEAD
 import io.temporal.workflow.shared.SDKTestWorkflowRule;
-import io.temporal.workflow.shared.TestWorkflows.TestWorkflow4;
-=======
-import io.temporal.workflow.shared.TestWorkflows.NoArgsWorkflow;
->>>>>>> 1813f6a3
+import io.temporal.workflow.shared.TestWorkflows.TestWorkflowLongArg;
 import java.time.Duration;
 import org.junit.Rule;
 import org.junit.Test;
@@ -45,7 +41,6 @@
           .setFailWorkflowExceptionTypes(Throwable.class)
           .build();
 
-<<<<<<< HEAD
   @Rule
   public SDKTestWorkflowRule testWorkflowRule =
       SDKTestWorkflowRule.newBuilder()
@@ -59,16 +54,13 @@
           .setWorkerOptions(
               WorkerOptions.newBuilder().setDefaultDeadlockDetectionTimeout(500).build())
           .build();
-=======
-  public static class TestDeadlockWorkflow implements NoArgsWorkflow {
->>>>>>> 1813f6a3
 
   @Test
   public void testDefaultDeadlockDetector() {
     WorkflowClient workflowClient = testWorkflowRule.getWorkflowClient();
-    TestWorkflow4 workflow =
+    TestWorkflowLongArg workflow =
         workflowClient.newWorkflowStub(
-            TestWorkflow4.class,
+                TestWorkflowLongArg.class,
             WorkflowOptions.newBuilder()
                 .setWorkflowRunTimeout(Duration.ofSeconds(1000))
                 .setTaskQueue(testWorkflowRule.getTaskQueue())
@@ -92,35 +84,15 @@
   }
 
   @Test
-<<<<<<< HEAD
   public void testSetDeadlockDetector() {
     WorkflowClient workflowClient = testWorkflowRule2.getWorkflowClient();
-    TestWorkflow4 workflow =
+    TestWorkflowLongArg workflow =
         workflowClient.newWorkflowStub(
-            TestWorkflow4.class,
+                TestWorkflowLongArg.class,
             WorkflowOptions.newBuilder()
                 .setWorkflowRunTimeout(Duration.ofSeconds(1000))
                 .setTaskQueue(testWorkflowRule2.getTaskQueue())
                 .build());
-=======
-  public void testDeadlockDetector() {
-    TestWorkflowEnvironment env = TestWorkflowEnvironment.newInstance();
-    Worker worker = env.newWorker(taskQueue);
-    worker.registerWorkflowImplementationTypes(
-        WorkflowImplementationOptions.newBuilder()
-            .setFailWorkflowExceptionTypes(Throwable.class)
-            .build(),
-        TestDeadlockWorkflow.class);
-    env.start();
-
-    WorkflowClient workflowClient = env.getWorkflowClient();
-    WorkflowOptions options =
-        WorkflowOptions.newBuilder()
-            .setWorkflowRunTimeout(Duration.ofSeconds(1000))
-            .setTaskQueue(taskQueue)
-            .build();
-    NoArgsWorkflow workflow = workflowClient.newWorkflowStub(NoArgsWorkflow.class, options);
->>>>>>> 1813f6a3
     try {
       workflow.execute(750);
       if (!debugMode) {
@@ -139,7 +111,7 @@
     }
   }
 
-  public static class TestDeadlockWorkflow implements TestWorkflow4 {
+  public static class TestDeadlockWorkflow implements TestWorkflowLongArg {
 
     @Override
     public void execute(long millis) {
