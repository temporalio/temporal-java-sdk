plugins {
    id 'com.google.protobuf' version '0.8.16'
}

apply plugin: 'idea' // IntelliJ plugin to see files generated from protos

description = '''Temporal Workflow Java SDK'''

dependencies {
    api 'io.grpc:grpc-protobuf:1.38.0'
    api 'io.grpc:grpc-stub:1.38.0'
    api 'io.grpc:grpc-core:1.38.0'
    api 'io.grpc:grpc-netty-shaded:1.38.0'
<<<<<<< HEAD
    api 'io.grpc:grpc-services:1.38.0'
    api group: 'com.google.protobuf', name: 'protobuf-java-util', version: '3.17.0'
=======
    api group: 'com.google.protobuf', name: 'protobuf-java-util', version: '3.17.1'
>>>>>>> 388c278b
    api group: 'com.uber.m3', name: 'tally-core', version: '0.6.1'
    api group: 'org.slf4j', name: 'slf4j-api', version: '1.7.30'
    if (!JavaVersion.current().isJava8()) {
        implementation 'javax.annotation:javax.annotation-api:1.3.2'
    }
    testImplementation group: 'ch.qos.logback', name: 'logback-classic', version: '1.2.3'
    testImplementation group: 'org.mockito', name: 'mockito-core', version: '3.10.0'
    testImplementation group: 'junit', name: 'junit', version: '4.13.2'
}

task initSubmodules(type: Exec) {
    description = 'Initializes submodules'
    commandLine 'git', 'submodule', 'init'
}

task updateSubmodules(type: Exec) {
    dependsOn initSubmodules
    description = 'Update submodules'
    commandLine 'git', 'submodule', 'update'
}

//TODO(maxim): For some reason the following doesn't exclude proto files from the lib jar.
// But it should according to https://github.com/google/protobuf-gradle-plugin/issues/390
jar {
    exclude '**.proto'
    includeEmptyDirs false
}

protobuf {
    protoc {
        artifact = 'com.google.protobuf:protoc:3.17.2'
    }
    plugins {
        grpc {
            artifact = 'io.grpc:protoc-gen-grpc-java:1.38.0'
        }
    }
    generateProtoTasks {
        all().each { task -> task.dependsOn updateSubmodules }
        all()*.plugins {
            grpc {
                outputSubDir = 'java'
            }
        }
    }
}

clean {
    delete protobuf.generatedFilesBaseDir
}

protobuf {
    generatedFilesBaseDir = "$buildDir/generated"
}

idea {
    module {
        sourceDirs += file("$buildDir/generated/main/java")
        sourceDirs += file("$buildDir/generated/main/grpc")
    }
}


// Generation version.properties for value to be included into the request header
task createProperties(dependsOn: processResources) {
    doLast {
        def subdir = new File("$buildDir/resources/main/io/temporal/")
        if (!subdir.exists()) {
            subdir.mkdirs()
        }
        new File("$buildDir/resources/main/io/temporal/version.properties").withWriter { w ->
            Properties p = new Properties()
            p['temporal-client-version'] = getClientVersionName()
            p.store w, null
        }
    }
}

classes {
    dependsOn createProperties
}

// Needed to include generated files into the source jar
tasks.sourcesJar.from(file("$buildDir/generated/main/java"))

task registerNamespace(type: JavaExec) {
    main = 'io.temporal.serviceclient.RegisterTestNamespace'
    classpath = sourceSets.test.runtimeClasspath
}

test.dependsOn 'registerNamespace'<|MERGE_RESOLUTION|>--- conflicted
+++ resolved
@@ -11,12 +11,8 @@
     api 'io.grpc:grpc-stub:1.38.0'
     api 'io.grpc:grpc-core:1.38.0'
     api 'io.grpc:grpc-netty-shaded:1.38.0'
-<<<<<<< HEAD
     api 'io.grpc:grpc-services:1.38.0'
-    api group: 'com.google.protobuf', name: 'protobuf-java-util', version: '3.17.0'
-=======
     api group: 'com.google.protobuf', name: 'protobuf-java-util', version: '3.17.1'
->>>>>>> 388c278b
     api group: 'com.uber.m3', name: 'tally-core', version: '0.6.1'
     api group: 'org.slf4j', name: 'slf4j-api', version: '1.7.30'
     if (!JavaVersion.current().isJava8()) {
