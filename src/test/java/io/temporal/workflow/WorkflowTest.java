/*
 *  Copyright (C) 2020 Temporal Technologies, Inc. All Rights Reserved.
 *
 *  Copyright 2012-2016 Amazon.com, Inc. or its affiliates. All Rights Reserved.
 *
 *  Modifications copyright (C) 2017 Uber Technologies, Inc.
 *
 *  Licensed under the Apache License, Version 2.0 (the "License"). You may not
 *  use this file except in compliance with the License. A copy of the License is
 *  located at
 *
 *  http://aws.amazon.com/apache2.0
 *
 *  or in the "license" file accompanying this file. This file is distributed on
 *  an "AS IS" BASIS, WITHOUT WARRANTIES OR CONDITIONS OF ANY KIND, either
 *  express or implied. See the License for the specific language governing
 *  permissions and limitations under the License.
 */

package io.temporal.workflow;

import static io.temporal.client.WorkflowClient.QUERY_TYPE_STACK_TRACE;
import static org.junit.Assert.*;

import com.google.common.base.Throwables;
import com.google.common.reflect.TypeToken;
import com.google.common.util.concurrent.UncheckedExecutionException;
import com.google.protobuf.ByteString;
import io.temporal.activity.Activity;
import io.temporal.activity.ActivityCancellationType;
import io.temporal.activity.ActivityInterface;
import io.temporal.activity.ActivityMethod;
import io.temporal.activity.ActivityOptions;
import io.temporal.activity.ActivityTask;
import io.temporal.activity.LocalActivityOptions;
import io.temporal.client.ActivityCancelledException;
import io.temporal.client.ActivityCompletionClient;
import io.temporal.client.ActivityNotExistsException;
import io.temporal.client.BatchRequest;
import io.temporal.client.DuplicateWorkflowException;
import io.temporal.client.WorkflowClient;
import io.temporal.client.WorkflowClientInterceptorBase;
import io.temporal.client.WorkflowClientOptions;
import io.temporal.client.WorkflowException;
import io.temporal.client.WorkflowFailureException;
import io.temporal.client.WorkflowOptions;
import io.temporal.client.WorkflowQueryException;
import io.temporal.client.WorkflowQueryRejectedException;
import io.temporal.client.WorkflowStub;
import io.temporal.client.WorkflowTimedOutException;
import io.temporal.common.CronSchedule;
import io.temporal.common.MethodRetry;
import io.temporal.common.RetryOptions;
import io.temporal.common.converter.GsonJsonPayloadConverter;
import io.temporal.common.interceptors.BaseWorkflowInvoker;
import io.temporal.common.interceptors.WorkflowCallsInterceptor;
import io.temporal.common.interceptors.WorkflowInterceptor;
import io.temporal.common.interceptors.WorkflowInvocationInterceptor;
import io.temporal.common.interceptors.WorkflowInvoker;
import io.temporal.internal.common.WorkflowExecutionUtils;
import io.temporal.internal.sync.DeterministicRunnerTest;
import io.temporal.proto.common.Memo;
import io.temporal.proto.common.Payload;
import io.temporal.proto.common.SearchAttributes;
import io.temporal.proto.common.WorkflowIdReusePolicy;
import io.temporal.proto.event.EventType;
import io.temporal.proto.event.HistoryEvent;
import io.temporal.proto.event.TimeoutType;
import io.temporal.proto.event.WorkflowExecutionFailedCause;
import io.temporal.proto.execution.WorkflowExecution;
import io.temporal.proto.execution.WorkflowExecutionStatus;
import io.temporal.proto.query.QueryRejectCondition;
import io.temporal.proto.workflowservice.GetWorkflowExecutionHistoryRequest;
import io.temporal.proto.workflowservice.GetWorkflowExecutionHistoryResponse;
import io.temporal.serviceclient.WorkflowServiceStubs;
import io.temporal.serviceclient.WorkflowServiceStubsOptions;
import io.temporal.testing.TestEnvironmentOptions;
import io.temporal.testing.TestWorkflowEnvironment;
import io.temporal.testing.WorkflowReplayer;
import io.temporal.worker.Worker;
import io.temporal.worker.WorkerFactory;
import io.temporal.worker.WorkerFactoryOptions;
import io.temporal.worker.WorkerOptions;
import io.temporal.worker.WorkflowErrorPolicy;
import io.temporal.worker.WorkflowImplementationOptions;
import io.temporal.workflow.Functions.Func;
import io.temporal.workflow.Functions.Func1;
import java.io.File;
import java.io.FileInputStream;
import java.io.FileNotFoundException;
import java.io.IOException;
import java.io.InputStream;
import java.lang.management.ManagementFactory;
import java.lang.management.ThreadInfo;
import java.lang.reflect.Type;
import java.text.SimpleDateFormat;
import java.time.Duration;
import java.time.LocalDateTime;
import java.util.ArrayDeque;
import java.util.ArrayList;
import java.util.Arrays;
import java.util.Collections;
import java.util.Date;
import java.util.HashMap;
import java.util.HashSet;
import java.util.List;
import java.util.Map;
import java.util.Objects;
import java.util.Optional;
import java.util.Queue;
import java.util.Random;
import java.util.Set;
import java.util.UUID;
import java.util.concurrent.CancellationException;
import java.util.concurrent.CompletableFuture;
import java.util.concurrent.ConcurrentHashMap;
import java.util.concurrent.ExecutionException;
import java.util.concurrent.ForkJoinPool;
import java.util.concurrent.ForkJoinTask;
import java.util.concurrent.LinkedBlockingQueue;
import java.util.concurrent.ScheduledExecutorService;
import java.util.concurrent.ScheduledFuture;
import java.util.concurrent.ScheduledThreadPoolExecutor;
import java.util.concurrent.ThreadPoolExecutor;
import java.util.concurrent.TimeUnit;
import java.util.concurrent.TimeoutException;
import java.util.concurrent.atomic.AtomicInteger;
import java.util.concurrent.atomic.AtomicReference;
import java.util.function.BiPredicate;
import java.util.function.Supplier;
import org.junit.After;
import org.junit.AfterClass;
import org.junit.Assume;
import org.junit.Before;
import org.junit.BeforeClass;
import org.junit.Ignore;
import org.junit.Rule;
import org.junit.Test;
import org.junit.rules.TestName;
import org.junit.rules.TestWatcher;
import org.junit.rules.Timeout;
import org.junit.runner.Description;
import org.slf4j.Logger;
import org.slf4j.LoggerFactory;

public class WorkflowTest {

  /**
   * When set to true increases test, activity and workflow timeouts to large values to support
   * stepping through code in a debugger without timing out.
   */
  private static final boolean DEBUGGER_TIMEOUTS = true;

  private static final String ANNOTATION_TASK_LIST = "WorkflowTest-testExecute[Docker]";

  private TracingWorkflowInterceptor tracer;
  private static final boolean useExternalService =
      Boolean.parseBoolean(System.getenv("USE_DOCKER_SERVICE"));
  private static final String serviceAddress = System.getenv("TEMPORAL_SERVICE_ADDRESS");

  @Rule public TestName testName = new TestName();

  @Rule public Timeout globalTimeout = Timeout.seconds(DEBUGGER_TIMEOUTS ? 500 : 30);

  @Rule
  public TestWatcher watchman =
      new TestWatcher() {
        @Override
        protected void failed(Throwable e, Description description) {
          if (tracer != null) {
            System.err.println("TRACE:\n" + tracer.getTrace());
          }
          if (testEnvironment != null) {
            System.err.println("HISTORIES:\n" + testEnvironment.getDiagnostics());
          }
        }
      };

  public static final String NAMESPACE = "UnitTest";
  private static final Logger log = LoggerFactory.getLogger(WorkflowTest.class);

  private static String UUID_REGEXP =
      "[0-9a-f]{8}-[0-9a-f]{4}-[0-9a-f]{4}-[0-9a-f]{4}-[0-9a-f]{12}";

  private String taskList;

  private WorkerFactory workerFactory;
  private Worker worker;
  private TestActivitiesImpl activitiesImpl;
  private WorkflowClient workflowClient;
  private TestWorkflowEnvironment testEnvironment;
  private ScheduledExecutorService scheduledExecutor;
  private List<ScheduledFuture<?>> delayedCallbacks = new ArrayList<>();
  private AtomicReference<String> lastStartedWorkflowType = new AtomicReference<>();
  private static WorkflowServiceStubs service;

  @BeforeClass()
  public static void startService() {
    if (useExternalService) {
      service =
          WorkflowServiceStubs.newInstance(
              WorkflowServiceStubsOptions.newBuilder().setTarget(serviceAddress).build());
    }
  }

  @AfterClass
  public static void closeService() {
    if (useExternalService) {
      service.shutdownNow();
      try {
        service.awaitTermination(10, TimeUnit.SECONDS);
      } catch (InterruptedException e) {
        e.printStackTrace();
      }
    }
  }

  private static WorkflowOptions.Builder newWorkflowOptionsBuilder(String taskList) {
    if (DEBUGGER_TIMEOUTS) {
      return WorkflowOptions.newBuilder()
          .setWorkflowRunTimeout(Duration.ofSeconds(1000))
          .setWorkflowTaskTimeout(Duration.ofSeconds(60))
          .setTaskList(taskList);
    } else {
      return WorkflowOptions.newBuilder()
          .setWorkflowRunTimeout(Duration.ofHours(30))
          .setWorkflowTaskTimeout(Duration.ofSeconds(5))
          .setTaskList(taskList);
    }
  }

  private static ActivityOptions newActivityOptions1(String taskList) {
    if (DEBUGGER_TIMEOUTS) {
      return ActivityOptions.newBuilder()
          .setTaskList(taskList)
          .setScheduleToCloseTimeout(Duration.ofSeconds(1000))
          .setHeartbeatTimeout(Duration.ofSeconds(1000))
          .setScheduleToStartTimeout(Duration.ofSeconds(1000))
          .setStartToCloseTimeout(Duration.ofSeconds(10000))
          .build();
    } else {
      return ActivityOptions.newBuilder()
          .setTaskList(taskList)
          .setScheduleToCloseTimeout(Duration.ofSeconds(5))
          .setHeartbeatTimeout(Duration.ofSeconds(5))
          .setScheduleToStartTimeout(Duration.ofSeconds(5))
          .setStartToCloseTimeout(Duration.ofSeconds(10))
          .build();
    }
  }

  private static LocalActivityOptions newLocalActivityOptions1() {
    if (DEBUGGER_TIMEOUTS) {
      return LocalActivityOptions.newBuilder()
          .setScheduleToCloseTimeout(Duration.ofSeconds(1000))
          .build();
    } else {
      return LocalActivityOptions.newBuilder()
          .setScheduleToCloseTimeout(Duration.ofSeconds(5))
          .build();
    }
  }

  private static ActivityOptions newActivityOptions2() {
    return ActivityOptions.newBuilder().setScheduleToCloseTimeout(Duration.ofSeconds(20)).build();
  }

  @Before
  public void setUp() {
    String testMethod = testName.getMethodName();
    if (testMethod.startsWith("testExecute") || testMethod.startsWith("testStart")) {
      taskList = ANNOTATION_TASK_LIST;
    } else {
      taskList = "WorkflowTest-" + testMethod + "-" + UUID.randomUUID().toString();
    }
    tracer = new TracingWorkflowInterceptor();
    // TODO: Create a version of TestWorkflowEnvironment that runs against a real service.
    lastStartedWorkflowType.set(null);
    WorkflowClientOptions workflowClientOptions =
        WorkflowClientOptions.newBuilder()
            .setInterceptors(
                new WorkflowClientInterceptorBase() {
                  @Override
                  public WorkflowStub newUntypedWorkflowStub(
                      String workflowType, WorkflowOptions options, WorkflowStub next) {
                    lastStartedWorkflowType.set(workflowType);
                    return next;
                  }
                })
            .setNamespace(NAMESPACE)
            .build();
    boolean versionTest = testMethod.contains("GetVersion") || testMethod.contains("Deterministic");
    WorkerFactoryOptions factoryOptions =
        WorkerFactoryOptions.newBuilder()
            .setWorkflowInterceptor(tracer)
            .setWorkflowHostLocalTaskListScheduleToStartTimeoutSeconds(versionTest ? 0 : 10)
            .build();
    if (useExternalService) {
      workflowClient = WorkflowClient.newInstance(service, workflowClientOptions);
      workerFactory = WorkerFactory.newInstance(workflowClient, factoryOptions);
      WorkerOptions workerOptions =
          WorkerOptions.newBuilder().setMaxConcurrentActivityExecutionSize(1000).build();

      worker = workerFactory.newWorker(taskList, workerOptions);
      scheduledExecutor = new ScheduledThreadPoolExecutor(1);
    } else {
      TestEnvironmentOptions testOptions =
          TestEnvironmentOptions.newBuilder()
              .setWorkflowClientOptions(workflowClientOptions)
              .setWorkerFactoryOptions(factoryOptions)
              .build();
      testEnvironment = TestWorkflowEnvironment.newInstance(testOptions);
      worker = testEnvironment.newWorker(taskList);
      workflowClient = testEnvironment.getWorkflowClient();
      service = testEnvironment.getWorkflowService();
    }

    ActivityCompletionClient completionClient = workflowClient.newActivityCompletionClient();
    activitiesImpl = new TestActivitiesImpl(completionClient);
    worker.registerActivitiesImplementations(activitiesImpl);

    newWorkflowOptionsBuilder(taskList);

    newActivityOptions1(taskList);
    activitiesImpl.invocations.clear();
    activitiesImpl.procResult.clear();
  }

  @After
  public void tearDown() throws Throwable {
    if (activitiesImpl != null) {
      activitiesImpl.close();
    }
    if (testEnvironment != null) {
      testEnvironment.close();
    } else {
      workerFactory.shutdown();
    }
    for (ScheduledFuture<?> result : delayedCallbacks) {
      if (result.isDone() && !result.isCancelled()) {
        try {
          result.get();
        } catch (InterruptedException e) {
        } catch (ExecutionException e) {
          throw e.getCause();
        }
      }
    }
    if (tracer != null) {
      tracer.assertExpected();
    }
  }

  private void startWorkerFor(Class<?>... workflowTypes) {
    worker.registerWorkflowImplementationTypes(workflowTypes);
    if (useExternalService) {
      workerFactory.start();
    } else {
      testEnvironment.start();
    }
  }

  // TODO: Refactor testEnvironment to support testing through real service to avoid this
  // conditional switches
  void registerDelayedCallback(Duration delay, Runnable r) {
    if (useExternalService) {
      ScheduledFuture<?> result =
          scheduledExecutor.schedule(r, delay.toMillis(), TimeUnit.MILLISECONDS);
      delayedCallbacks.add(result);
    } else {
      testEnvironment.registerDelayedCallback(delay, r);
    }
  }

  void sleep(Duration d) {
    if (useExternalService) {
      try {
        Thread.sleep(d.toMillis());
      } catch (InterruptedException e) {
        throw new RuntimeException("Interrupted", e);
      }
    } else {
      testEnvironment.sleep(d);
    }
  }

  long currentTimeMillis() {
    if (useExternalService) {
      return System.currentTimeMillis();
    } else {
      return testEnvironment.currentTimeMillis();
    }
  }

  @WorkflowInterface
  public interface TestWorkflow1 {

    @WorkflowMethod
    String execute(String taskList);
  }

  @WorkflowInterface
  public interface TestWorkflowSignaled {

    @WorkflowMethod
    String execute();

    @SignalMethod(name = "testSignal")
    void signal1(String arg);
  }

  @WorkflowInterface
  public interface TestWorkflow2 {

    @WorkflowMethod(name = "testActivity")
    String execute(boolean useExternalService);

    @QueryMethod(name = "getTrace")
    List<String> getTrace();
  }

  public static class TestSyncWorkflowImpl implements TestWorkflow1 {

    @Override
    public String execute(String taskList) {
      TestActivities activities =
          Workflow.newActivityStub(TestActivities.class, newActivityOptions1(taskList));
      // Invoke synchronously in a separate thread for testing purposes only.
      // In real workflows use
      // Async.procedure(activities::activityWithDelay, 1000, true)
      Promise<String> a1 = Async.function(() -> activities.activityWithDelay(1000, true));
      Workflow.sleep(2000);
      return activities.activity2(a1.get(), 10);
    }
  }

  @Test
  public void testSync() {
    startWorkerFor(TestSyncWorkflowImpl.class);
    TestWorkflow1 workflowStub =
        workflowClient.newWorkflowStub(
            TestWorkflow1.class, newWorkflowOptionsBuilder(taskList).build());
    String result = workflowStub.execute(taskList);
    assertEquals("activity10", result);
    tracer.setExpected(
        "interceptExecuteWorkflow " + UUID_REGEXP,
        "sleep PT2S",
        "executeActivity activityWithDelay",
        "executeActivity activity2");
  }

  @WorkflowInterface
  public interface TestMultipleTimers {
    @WorkflowMethod
    long execute();
  }

  public static class TestMultipleTimersImpl implements TestMultipleTimers {

    @Override
    public long execute() {
      Promise<Void> t1 = Async.procedure(() -> Workflow.sleep(Duration.ofSeconds(1)));
      Promise<Void> t2 = Async.procedure(() -> Workflow.sleep(Duration.ofSeconds(2)));
      long start = Workflow.currentTimeMillis();
      Promise.anyOf(t1, t2).get();
      long elapsed = Workflow.currentTimeMillis() - start;
      return elapsed;
    }
  }

  @Test
  public void testMultipleTimers() {
    startWorkerFor(TestMultipleTimersImpl.class);
    TestMultipleTimers workflowStub =
        workflowClient.newWorkflowStub(
            TestMultipleTimers.class, newWorkflowOptionsBuilder(taskList).build());
    long result = workflowStub.execute();
    assertTrue("should be around 1 second: " + result, result < 2000);
  }

  public static class TestActivityRetryWithMaxAttempts implements TestWorkflow1 {

    @Override
    @SuppressWarnings("Finally")
    public String execute(String taskList) {
      ActivityOptions options =
          ActivityOptions.newBuilder()
              .setTaskList(taskList)
              .setHeartbeatTimeout(Duration.ofSeconds(5))
              .setScheduleToCloseTimeout(Duration.ofSeconds(3))
              .setRetryOptions(
                  RetryOptions.newBuilder()
                      .setMaximumInterval(Duration.ofSeconds(1))
                      .setInitialInterval(Duration.ofSeconds(1))
                      .setMaximumAttempts(3)
                      .setDoNotRetry(AssertionError.class)
                      .build())
              .build();
      TestActivities activities = Workflow.newActivityStub(TestActivities.class, options);
      long start = Workflow.currentTimeMillis();
      try {
        activities.heartbeatAndThrowIO();
      } finally {
        if (Workflow.currentTimeMillis() - start < 2000) {
          fail("Activity retried without delay");
        }
      }
      return "ignored";
    }
  }

  @Test
  public void testActivityRetryWithMaxAttempts() {
    startWorkerFor(TestActivityRetryWithMaxAttempts.class);
    TestWorkflow1 workflowStub =
        workflowClient.newWorkflowStub(
            TestWorkflow1.class, newWorkflowOptionsBuilder(taskList).build());
    try {
      workflowStub.execute(taskList);
      fail("unreachable");
    } catch (WorkflowException e) {
      assertTrue(e.getCause().getCause() instanceof IOException);
    }
    assertEquals(activitiesImpl.toString(), 3, activitiesImpl.invocations.size());
  }

  public static class TestActivityRetryWithExpiration implements TestWorkflow1 {

    @Override
    @SuppressWarnings("Finally")
    public String execute(String taskList) {
      ActivityOptions options =
          ActivityOptions.newBuilder()
              .setTaskList(taskList)
              .setHeartbeatTimeout(Duration.ofSeconds(5))
              .setScheduleToCloseTimeout(Duration.ofSeconds(3))
              .setRetryOptions(
                  RetryOptions.newBuilder()
                      .setMaximumInterval(Duration.ofSeconds(1))
                      .setInitialInterval(Duration.ofSeconds(1))
                      .setDoNotRetry(AssertionError.class)
                      .build())
              .build();
      TestActivities activities = Workflow.newActivityStub(TestActivities.class, options);
      long start = Workflow.currentTimeMillis();
      try {
        activities.heartbeatAndThrowIO();
      } finally {
        if (Workflow.currentTimeMillis() - start < 2000) {
          fail("Activity retried without delay");
        }
      }
      return "ignored";
    }
  }

  @Test
  public void testActivityRetryWithExiration() {
    startWorkerFor(TestActivityRetryWithExpiration.class);
    TestWorkflow1 workflowStub =
        workflowClient.newWorkflowStub(
            TestWorkflow1.class, newWorkflowOptionsBuilder(taskList).build());
    try {
      workflowStub.execute(taskList);
      fail("unreachable");
    } catch (WorkflowException e) {
      assertTrue(e.getCause().getCause() instanceof IOException);
    }
    assertEquals(activitiesImpl.toString(), 3, activitiesImpl.invocations.size());
  }

  public static class TestLocalActivityRetry implements TestWorkflow1 {

    @Override
    @SuppressWarnings("Finally")
    public String execute(String taskList) {
      LocalActivityOptions options =
          LocalActivityOptions.newBuilder()
              .setScheduleToCloseTimeout(Duration.ofSeconds(100))
              .setStartToCloseTimeout(Duration.ofSeconds(1))
              .setRetryOptions(
                  RetryOptions.newBuilder()
                      .setMaximumInterval(Duration.ofSeconds(1))
                      .setInitialInterval(Duration.ofSeconds(1))
                      .setMaximumAttempts(5)
                      .setDoNotRetry(AssertionError.class)
                      .build())
              .build();
      TestActivities activities = Workflow.newLocalActivityStub(TestActivities.class, options);
      activities.throwIO();

      return "ignored";
    }
  }

  @Test
  public void testLocalActivityRetry() {
    startWorkerFor(TestLocalActivityRetry.class);
    TestWorkflow1 workflowStub =
        workflowClient.newWorkflowStub(
            TestWorkflow1.class,
            newWorkflowOptionsBuilder(taskList)
                .setWorkflowTaskTimeout(Duration.ofSeconds(5))
                .build());
    try {
      workflowStub.execute(taskList);
      fail("unreachable");
    } catch (WorkflowException e) {
      assertNotNull(e.toString(), e.getCause());
      assertTrue(e.getCause().getCause() instanceof IOException);
    }
    assertEquals(activitiesImpl.toString(), 5, activitiesImpl.invocations.size());
    assertEquals("last attempt", 5, activitiesImpl.getLastAttempt());
  }

  public static class TestActivityRetryOnTimeout implements TestWorkflow1 {

    @Override
    @SuppressWarnings("Finally")
    public String execute(String taskList) {
      ActivityOptions options =
          ActivityOptions.newBuilder()
              .setTaskList(taskList)
              .setScheduleToCloseTimeout(Duration.ofSeconds(100))
              .setStartToCloseTimeout(Duration.ofSeconds(1))
              .setRetryOptions(
                  RetryOptions.newBuilder()
                      .setMaximumInterval(Duration.ofSeconds(1))
                      .setInitialInterval(Duration.ofSeconds(1))
                      .setMaximumAttempts(3)
                      .setDoNotRetry(AssertionError.class)
                      .build())
              .build();
      TestActivities activities = Workflow.newActivityStub(TestActivities.class, options);
      long start = Workflow.currentTimeMillis();
      try {
        activities.neverComplete(); // should timeout as scheduleToClose is 1 second
        throw new IllegalStateException("unreachable");
      } catch (ActivityTimeoutException e) {
        long elapsed = Workflow.currentTimeMillis() - start;
        if (elapsed < 5000) {
          throw new RuntimeException("Activity retried without delay: " + elapsed);
        }
        throw e;
      }
    }
  }

  @Test
  public void testActivityRetryOnTimeout() {
    startWorkerFor(TestActivityRetryOnTimeout.class);
    TestWorkflow1 workflowStub =
        workflowClient.newWorkflowStub(
            TestWorkflow1.class, newWorkflowOptionsBuilder(taskList).build());
    // Wall time on purpose
    long start = System.currentTimeMillis();
    try {
      workflowStub.execute(taskList);
      fail("unreachable");
    } catch (WorkflowException e) {
      assertTrue(String.valueOf(e.getCause()), e.getCause() instanceof ActivityTimeoutException);
    }
    assertEquals(activitiesImpl.toString(), 3, activitiesImpl.invocations.size());
    long elapsed = System.currentTimeMillis() - start;
    if (testName.toString().contains("TestService")) {
      assertTrue("retry timer skips time", elapsed < 5000);
    }
  }

  public static class TestActivityRetryOptionsChange implements TestWorkflow1 {

    @Override
    public String execute(String taskList) {
      ActivityOptions.Builder options =
          ActivityOptions.newBuilder()
              .setTaskList(taskList)
              .setHeartbeatTimeout(Duration.ofSeconds(5))
              .setScheduleToCloseTimeout(Duration.ofDays(5))
              .setScheduleToStartTimeout(Duration.ofSeconds(1))
              .setStartToCloseTimeout(Duration.ofSeconds(1))
              .setRetryOptions(RetryOptions.newBuilder().setMaximumAttempts(1).build());
      RetryOptions retryOptions;
      if (Workflow.isReplaying()) {
        retryOptions =
            RetryOptions.newBuilder()
                .setMaximumInterval(Duration.ofSeconds(1))
                .setInitialInterval(Duration.ofSeconds(1))
                .setMaximumAttempts(3)
                .build();
      } else {
        retryOptions =
            RetryOptions.newBuilder()
                .setMaximumInterval(Duration.ofSeconds(1))
                .setInitialInterval(Duration.ofSeconds(1))
                .setMaximumAttempts(2)
                .build();
      }
      TestActivities activities = Workflow.newActivityStub(TestActivities.class, options.build());
      Workflow.retry(retryOptions, Optional.of(Duration.ofDays(1)), () -> activities.throwIO());
      return "ignored";
    }
  }

  @Test
  public void testActivityRetryOptionsChange() {
    startWorkerFor(TestActivityRetryOptionsChange.class);
    TestWorkflow1 workflowStub =
        workflowClient.newWorkflowStub(
            TestWorkflow1.class, newWorkflowOptionsBuilder(taskList).build());
    try {
      workflowStub.execute(taskList);
      fail("unreachable");
    } catch (WorkflowException e) {
      assertTrue(
          String.valueOf(Throwables.getStackTraceAsString(e)),
          e.getCause().getCause() instanceof IOException);
    }
    assertEquals(activitiesImpl.toString(), 2, activitiesImpl.invocations.size());
  }

  public static class TestUntypedActivityRetry implements TestWorkflow1 {

    @Override
    public String execute(String taskList) {
      ActivityOptions options =
          ActivityOptions.newBuilder()
              .setTaskList(taskList)
              .setHeartbeatTimeout(Duration.ofSeconds(5))
              .setScheduleToCloseTimeout(Duration.ofSeconds(5))
              .setScheduleToStartTimeout(Duration.ofSeconds(5))
              .setStartToCloseTimeout(Duration.ofSeconds(10))
              .setRetryOptions(
                  RetryOptions.newBuilder()
                      .setMaximumInterval(Duration.ofSeconds(20))
                      .setInitialInterval(Duration.ofSeconds(1))
                      .setMaximumAttempts(3)
                      .build())
              .build();
      ActivityStub activities = Workflow.newUntypedActivityStub(options);
      activities.execute("throwIO", Void.class);
      return "ignored";
    }
  }

  @Test
  public void testUntypedActivityRetry() {
    startWorkerFor(TestUntypedActivityRetry.class);
    TestWorkflow1 workflowStub =
        workflowClient.newWorkflowStub(
            TestWorkflow1.class, newWorkflowOptionsBuilder(taskList).build());
    try {
      workflowStub.execute(taskList);
      fail("unreachable");
    } catch (WorkflowException e) {
      assertTrue(e.getCause().getCause() instanceof IOException);
    }
    assertEquals(activitiesImpl.toString(), 3, activitiesImpl.invocations.size());
  }

  public static class TestActivityRetryAnnotated implements TestWorkflow1 {

    private final TestActivities activities;

    public TestActivityRetryAnnotated() {
      this.activities =
          Workflow.newActivityStub(
              TestActivities.class,
              ActivityOptions.newBuilder()
                  .setScheduleToCloseTimeout(Duration.ofSeconds(5))
                  .setScheduleToStartTimeout(Duration.ofSeconds(5))
                  .setHeartbeatTimeout(Duration.ofSeconds(5))
                  .setStartToCloseTimeout(Duration.ofSeconds(10))
                  .build());
    }

    @Override
    public String execute(String taskList) {
      activities.throwIOAnnotated();
      return "ignored";
    }
  }

  @Test
  public void testActivityRetryAnnotated() {
    startWorkerFor(TestActivityRetryAnnotated.class);
    TestWorkflow1 workflowStub =
        workflowClient.newWorkflowStub(
            TestWorkflow1.class, newWorkflowOptionsBuilder(taskList).build());
    try {
      workflowStub.execute(taskList);
      fail("unreachable");
    } catch (WorkflowException e) {
      assertTrue(e.getCause().getCause() instanceof IOException);
    }
    assertEquals(activitiesImpl.toString(), 3, activitiesImpl.invocations.size());
  }

  public static class TestAsyncActivityRetry implements TestWorkflow1 {

    private TestActivities activities;

    @Override
    public String execute(String taskList) {
      ActivityOptions options =
          ActivityOptions.newBuilder()
              .setTaskList(taskList)
              .setHeartbeatTimeout(Duration.ofSeconds(5))
              .setScheduleToCloseTimeout(Duration.ofSeconds(5))
              .setScheduleToStartTimeout(Duration.ofSeconds(5))
              .setStartToCloseTimeout(Duration.ofSeconds(10))
              .setRetryOptions(
                  RetryOptions.newBuilder()
                      .setMaximumInterval(Duration.ofSeconds(1))
                      .setInitialInterval(Duration.ofSeconds(1))
                      .setMaximumAttempts(3)
                      .build())
              .build();
      this.activities = Workflow.newActivityStub(TestActivities.class, options);
      Async.procedure(activities::heartbeatAndThrowIO).get();
      return "ignored";
    }
  }

  @Test
  public void testAsyncActivityRetry() {
    startWorkerFor(TestAsyncActivityRetry.class);
    TestWorkflow1 workflowStub =
        workflowClient.newWorkflowStub(
            TestWorkflow1.class, newWorkflowOptionsBuilder(taskList).build());
    try {
      workflowStub.execute(taskList);
      fail("unreachable");
    } catch (WorkflowException e) {
      assertTrue(e.getCause().getCause() instanceof IOException);
    }
    assertEquals(activitiesImpl.toString(), 3, activitiesImpl.invocations.size());
  }

  /**
   * Tests that history that was created before server side retry was supported is backwards
   * compatible with the client that supports the server side retry.
   */
  @Test
  @Ignore // TODO(maxim): Replay from JSON
  public void testAsyncActivityRetryReplay() throws Exception {
    // Avoid executing 4 times
    Assume.assumeFalse("skipping for docker tests", useExternalService);
    WorkflowReplayer.replayWorkflowExecutionFromResource(
        "testAsyncActivityRetryHistory.json", TestAsyncActivityRetry.class);
  }

  /**
   * Tests that history created before marker header change is backwards compatible with old markers
   * generated without headers.
   */
  @Test
  @Ignore // TODO(maxim): Replay from JSON
  public void testMutableSideEffectReplay() throws Exception {
    // Avoid executing 4 times
    if (!testName.getMethodName().equals("testAsyncActivityRetryReplay[Docker Sticky OFF]")) {
      return;
    }
    WorkflowReplayer.replayWorkflowExecutionFromResource(
        "testMutableSideEffectBackwardCompatibility.json", TestMutableSideEffectWorkflowImpl.class);
  }

  public static class TestAsyncActivityRetryOptionsChange implements TestWorkflow1 {

    private TestActivities activities;

    @Override
    public String execute(String taskList) {
      ActivityOptions.Builder options =
          ActivityOptions.newBuilder()
              .setTaskList(taskList)
              .setHeartbeatTimeout(Duration.ofSeconds(5))
              .setScheduleToCloseTimeout(Duration.ofSeconds(5))
              .setScheduleToStartTimeout(Duration.ofSeconds(5))
              .setStartToCloseTimeout(Duration.ofSeconds(10));
      if (Workflow.isReplaying()) {
        options.setRetryOptions(
            RetryOptions.newBuilder()
                .setMaximumInterval(Duration.ofSeconds(1))
                .setInitialInterval(Duration.ofSeconds(1))
                .setDoNotRetry(NullPointerException.class)
                .setMaximumAttempts(3)
                .build());
      } else {
        options.setRetryOptions(
            RetryOptions.newBuilder()
                .setMaximumInterval(Duration.ofSeconds(1))
                .setInitialInterval(Duration.ofSeconds(1))
                .setMaximumAttempts(2)
                .setDoNotRetry(NullPointerException.class)
                .build());
      }
      this.activities = Workflow.newActivityStub(TestActivities.class, options.build());
      Async.procedure(activities::throwIO).get();
      return "ignored";
    }
  }

  @Test
  public void testAsyncActivityRetryOptionsChange() {
    startWorkerFor(TestAsyncActivityRetryOptionsChange.class);
    TestWorkflow1 workflowStub =
        workflowClient.newWorkflowStub(
            TestWorkflow1.class, newWorkflowOptionsBuilder(taskList).build());
    try {
      workflowStub.execute(taskList);
      fail("unreachable");
    } catch (WorkflowException e) {
      assertTrue(e.getCause().getCause() instanceof IOException);
    }
    assertEquals(activitiesImpl.toString(), 2, activitiesImpl.invocations.size());
  }

  public static class TestHeartbeatTimeoutDetails implements TestWorkflow1 {

    @Override
    public String execute(String taskList) {
      ActivityOptions options =
          ActivityOptions.newBuilder()
              .setTaskList(taskList)
              .setHeartbeatTimeout(Duration.ofSeconds(1)) // short heartbeat timeout;
              .setScheduleToCloseTimeout(Duration.ofSeconds(5))
              .build();

      TestActivities activities = Workflow.newActivityStub(TestActivities.class, options);
      try {
        // false for second argument means to heartbeat once to set details and then stop.
        activities.activityWithDelay(5000, false);
      } catch (ActivityTimeoutException e) {
        assertEquals(TimeoutType.Heartbeat, e.getTimeoutType());
        return e.getDetails(String.class);
      }
      throw new RuntimeException("unreachable");
    }
  }

  @Test
  public void testHeartbeatTimeoutDetails() {
    startWorkerFor(TestHeartbeatTimeoutDetails.class);
    TestWorkflow1 workflowStub =
        workflowClient.newWorkflowStub(
            TestWorkflow1.class, newWorkflowOptionsBuilder(taskList).build());
    String result = workflowStub.execute(taskList);
    assertEquals("heartbeatValue", result);
  }

  @Test
  public void testSyncUntypedAndStackTrace() {
    startWorkerFor(TestSyncWorkflowImpl.class);
    WorkflowStub workflowStub =
        workflowClient.newUntypedWorkflowStub(
            "TestWorkflow1", newWorkflowOptionsBuilder(taskList).build());
    WorkflowExecution execution = workflowStub.start(taskList);
    sleep(Duration.ofMillis(500));
    String stackTrace = workflowStub.query(QUERY_TYPE_STACK_TRACE, String.class);
    assertTrue(stackTrace, stackTrace.contains("WorkflowTest$TestSyncWorkflowImpl.execute"));
    assertTrue(stackTrace, stackTrace.contains("activityWithDelay"));
    // Test stub created from workflow execution.
    workflowStub = workflowClient.newUntypedWorkflowStub(execution, workflowStub.getWorkflowType());
    stackTrace = workflowStub.query(QUERY_TYPE_STACK_TRACE, String.class);
    assertTrue(stackTrace, stackTrace.contains("WorkflowTest$TestSyncWorkflowImpl.execute"));
    assertTrue(stackTrace, stackTrace.contains("activityWithDelay"));
    String result = workflowStub.getResult(String.class);
    assertEquals("activity10", result);
  }

  public static class TestCancellationForWorkflowsWithFailedPromises implements TestWorkflow1 {

    @Override
    public String execute(String taskList) {
      Async.function(
          () -> {
            throw new UncheckedExecutionException(new Exception("Oh noo!"));
          });
      Async.function(
          () -> {
            throw new UncheckedExecutionException(new Exception("Oh noo again!"));
          });
      Workflow.await(() -> false);
      fail("unreachable");
      return "done";
    }
  }

  @Test
  public void workflowsWithFailedPromisesCanBeCancelled() {
    startWorkerFor(TestCancellationForWorkflowsWithFailedPromises.class);
    WorkflowStub client =
        workflowClient.newUntypedWorkflowStub(
            "TestWorkflow1", newWorkflowOptionsBuilder(taskList).build());
    client.start(taskList);
    client.cancel();

    try {
      client.getResult(String.class);
      fail("unreachable");
    } catch (CancellationException ignored) {
    }
  }

  @Test
  public void testWorkflowCancellation() {
    startWorkerFor(TestSyncWorkflowImpl.class);
    WorkflowStub client =
        workflowClient.newUntypedWorkflowStub(
            "TestWorkflow1", newWorkflowOptionsBuilder(taskList).build());
    client.start(taskList);
    client.cancel();
    try {
      client.getResult(String.class);
      fail("unreachable");
    } catch (CancellationException ignored) {
    }
  }

  public static class TestCancellationScopePromise implements TestWorkflow1 {

    @Override
    public String execute(String taskList) {
      Promise<String> cancellationRequest = CancellationScope.current().getCancellationRequest();
      cancellationRequest.get();
      return "done";
    }
  }

  @Test
  public void testWorkflowCancellationScopePromise() {
    startWorkerFor(TestCancellationScopePromise.class);
    WorkflowStub client =
        workflowClient.newUntypedWorkflowStub(
            "TestWorkflow1", newWorkflowOptionsBuilder(taskList).build());
    client.start(taskList);
    client.cancel();
    try {
      client.getResult(String.class);
      fail("unreachable");
    } catch (CancellationException ignored) {
    }
  }

  public static class TestDetachedCancellationScope implements TestWorkflow1 {

    @Override
    public String execute(String taskList) {
      TestActivities testActivities =
          Workflow.newActivityStub(TestActivities.class, newActivityOptions1(taskList));
      try {
        testActivities.activityWithDelay(100000, true);
        fail("unreachable");
      } catch (CancellationException e) {
        Workflow.newDetachedCancellationScope(() -> assertEquals(1, testActivities.activity1(1)))
            .run();
      }
      try {
        Workflow.sleep(Duration.ofHours(1));
        fail("unreachable");
      } catch (CancellationException e) {
        Workflow.newDetachedCancellationScope(
                () -> assertEquals("a12", testActivities.activity2("a1", 2)))
            .run();
        ;
      }
      try {
        Workflow.newTimer(Duration.ofHours(1)).get();
        fail("unreachable");
      } catch (CancellationException e) {
        Workflow.newDetachedCancellationScope(
                () -> assertEquals("a123", testActivities.activity3("a1", 2, 3)))
            .run();
        ;
      }
      return "result";
    }
  }

  @Test
  public void testDetachedScope() {
    startWorkerFor(TestDetachedCancellationScope.class);
    WorkflowStub client =
        workflowClient.newUntypedWorkflowStub(
            "TestWorkflow1", newWorkflowOptionsBuilder(taskList).build());
    client.start(taskList);
    sleep(Duration.ofMillis(500)); // To let activityWithDelay start.
    client.cancel();
    try {
      client.getResult(String.class);
      fail("unreachable");
    } catch (CancellationException ignored) {
    }
    activitiesImpl.assertInvocations("activityWithDelay", "activity1", "activity2", "activity3");
  }

  public static class TestTryCancelActivity implements TestWorkflow1 {

    @Override
    public String execute(String taskList) {
      TestActivities testActivities =
          Workflow.newActivityStub(
              TestActivities.class,
              ActivityOptions.newBuilder(newActivityOptions1(taskList))
                  .setHeartbeatTimeout(Duration.ofSeconds(10))
                  .setCancellationType(ActivityCancellationType.TRY_CANCEL)
                  .build());
      testActivities.activityWithDelay(100000, true);
      return "foo";
    }
  }

  public static class TestAbandonOnCancelActivity implements TestWorkflow1 {

    @Override
    public String execute(String taskList) {
      TestActivities testActivities =
          Workflow.newActivityStub(
              TestActivities.class,
              ActivityOptions.newBuilder(newActivityOptions1(taskList))
                  .setHeartbeatTimeout(Duration.ofSeconds(10))
                  .setCancellationType(ActivityCancellationType.ABANDON)
                  .build());
      testActivities.activityWithDelay(100000, true);
      return "foo";
    }
  }

  @WorkflowInterface
  public interface TestWorkflow {
    @WorkflowMethod
    void execute(ChildWorkflowCancellationType cancellationType);
  }

  public static class TestParentWorkflowImpl implements TestWorkflow {

    @Override
    public void execute(ChildWorkflowCancellationType cancellationType) {
      TestChildWorkflow child =
          Workflow.newChildWorkflowStub(
              TestChildWorkflow.class,
              ChildWorkflowOptions.newBuilder().setCancellationType(cancellationType).build());
      child.execute();
    }
  }

  @WorkflowInterface
  public interface TestChildWorkflow {
    @WorkflowMethod
    void execute();
  }

  public static class TestChildWorkflowImpl implements TestChildWorkflow {
    @Override
    public void execute() {
      try {
        Workflow.sleep(Duration.ofHours(1));
      } catch (CancellationException e) {
        Workflow.newDetachedCancellationScope(
                () -> {
                  Workflow.sleep(Duration.ofSeconds(1));
                })
            .run();
      }
    }
  }

  @Test
  public void testTryCancelActivity() {
    startWorkerFor(TestTryCancelActivity.class);
    TestWorkflow1 client =
        workflowClient.newWorkflowStub(
            TestWorkflow1.class, newWorkflowOptionsBuilder(taskList).build());
    WorkflowClient.start(client::execute, taskList);
    sleep(Duration.ofMillis(500)); // To let activityWithDelay start.
    WorkflowStub stub = WorkflowStub.fromTyped(client);
    waitForOKQuery(stub);
    stub.cancel();
    long start = currentTimeMillis();
    try {
      stub.getResult(String.class);
      fail("unreachable");
    } catch (CancellationException ignored) {
    }
    long elapsed = currentTimeMillis() - start;
    assertTrue(elapsed < 500);
    activitiesImpl.assertInvocations("activityWithDelay");
  }

  @Test
  public void testAbandonOnCancelActivity() {
    startWorkerFor(TestAbandonOnCancelActivity.class);
    TestWorkflow1 client =
        workflowClient.newWorkflowStub(
            TestWorkflow1.class, newWorkflowOptionsBuilder(taskList).build());
    WorkflowExecution execution = WorkflowClient.start(client::execute, taskList);
    sleep(Duration.ofMillis(500)); // To let activityWithDelay start.
    WorkflowStub stub = WorkflowStub.fromTyped(client);
    waitForOKQuery(stub);
    stub.cancel();
    long start = currentTimeMillis();
    try {
      stub.getResult(String.class);
      fail("unreachable");
    } catch (CancellationException ignored) {
    }
    long elapsed = currentTimeMillis() - start;
    assertTrue(elapsed < 500);
    activitiesImpl.assertInvocations("activityWithDelay");
    GetWorkflowExecutionHistoryRequest request =
        GetWorkflowExecutionHistoryRequest.newBuilder()
            .setNamespace(NAMESPACE)
            .setExecution(execution)
            .build();
    GetWorkflowExecutionHistoryResponse response =
        service.blockingStub().getWorkflowExecutionHistory(request);

    for (HistoryEvent event : response.getHistory().getEventsList()) {
      assertNotEquals(EventType.ActivityTaskCancelRequested, event.getEventType());
    }
  }

  /** Used to ensure that workflow first decision is executed. */
  private void waitForOKQuery(WorkflowStub stub) {
    while (true) {
      try {
        String stackTrace = stub.query(QUERY_TYPE_STACK_TRACE, String.class);
        if (!stackTrace.isEmpty()) {
          break;
        }
      } catch (WorkflowQueryException e) {
      }
    }
  }

  @Test
  public void testChildWorkflowWaitCancellationRequested() {
    startWorkerFor(TestParentWorkflowImpl.class, TestChildWorkflowImpl.class);
    WorkflowStub client =
        workflowClient.newUntypedWorkflowStub(
            "TestWorkflow", newWorkflowOptionsBuilder(taskList).build());
    WorkflowExecution execution =
        client.start(ChildWorkflowCancellationType.WAIT_CANCELLATION_REQUESTED);
    waitForOKQuery(client);
    client.cancel();
    try {
      client.getResult(String.class);
      fail("unreachable");
    } catch (CancellationException ignored) {
    }
    GetWorkflowExecutionHistoryRequest request =
        GetWorkflowExecutionHistoryRequest.newBuilder()
            .setNamespace(NAMESPACE)
            .setExecution(execution)
            .build();
    GetWorkflowExecutionHistoryResponse response =
        service.blockingStub().getWorkflowExecutionHistory(request);

    boolean hasChildCancelled = false;
    boolean hasChildCancelRequested = false;
    for (HistoryEvent event : response.getHistory().getEventsList()) {
      if (event.getEventType() == EventType.ChildWorkflowExecutionCanceled) {
        hasChildCancelled = true;
      }
      if (event.getEventType() == EventType.ExternalWorkflowExecutionCancelRequested) {
        hasChildCancelRequested = true;
      }
    }
    assertTrue(hasChildCancelRequested);
    assertFalse(hasChildCancelled);
  }

  @Test
  public void testChildWorkflowWaitCancellationCompleted() {
    startWorkerFor(TestParentWorkflowImpl.class, TestChildWorkflowImpl.class);
    WorkflowStub client =
        workflowClient.newUntypedWorkflowStub(
            "TestWorkflow", newWorkflowOptionsBuilder(taskList).build());
    WorkflowExecution execution =
        client.start(ChildWorkflowCancellationType.WAIT_CANCELLATION_COMPLETED);
    waitForOKQuery(client);
    client.cancel();
    try {
      client.getResult(String.class);
      fail("unreachable");
    } catch (CancellationException ignored) {
    }
    GetWorkflowExecutionHistoryRequest request =
        GetWorkflowExecutionHistoryRequest.newBuilder()
            .setNamespace(NAMESPACE)
            .setExecution(execution)
            .build();
    GetWorkflowExecutionHistoryResponse response =
        service.blockingStub().getWorkflowExecutionHistory(request);

    boolean hasChildCancelled = false;
    for (HistoryEvent event : response.getHistory().getEventsList()) {
      if (event.getEventType() == EventType.ChildWorkflowExecutionCanceled) {
        hasChildCancelled = true;
      }
    }
    assertTrue(hasChildCancelled);
  }

  @Test
  public void testChildWorkflowCancellationAbandon() {
    startWorkerFor(TestParentWorkflowImpl.class, TestChildWorkflowImpl.class);
    WorkflowStub client =
        workflowClient.newUntypedWorkflowStub(
            "TestWorkflow", newWorkflowOptionsBuilder(taskList).build());
    WorkflowExecution execution = client.start(ChildWorkflowCancellationType.ABANDON);
    waitForOKQuery(client);
    client.cancel();
    try {
      client.getResult(String.class);
      fail("unreachable");
    } catch (CancellationException ignored) {
    }
    GetWorkflowExecutionHistoryRequest request =
        GetWorkflowExecutionHistoryRequest.newBuilder()
            .setNamespace(NAMESPACE)
            .setExecution(execution)
            .build();
    GetWorkflowExecutionHistoryResponse response =
        service.blockingStub().getWorkflowExecutionHistory(request);

    boolean hasChildCancelInitiated = false;
    for (HistoryEvent event : response.getHistory().getEventsList()) {
      if (event.getEventType() == EventType.RequestCancelExternalWorkflowExecutionInitiated) {
        hasChildCancelInitiated = true;
      }
    }
    assertFalse(hasChildCancelInitiated);
  }

  @Test
  public void testChildWorkflowCancellationTryCancel() {
    startWorkerFor(TestParentWorkflowImpl.class, TestChildWorkflowImpl.class);
    WorkflowStub client =
        workflowClient.newUntypedWorkflowStub(
            "TestWorkflow", newWorkflowOptionsBuilder(taskList).build());
    WorkflowExecution execution = client.start(ChildWorkflowCancellationType.TRY_CANCEL);
    waitForOKQuery(client);
    client.cancel();
    try {
      client.getResult(String.class);
      fail("unreachable");
    } catch (CancellationException ignored) {
    }
    GetWorkflowExecutionHistoryRequest request =
        GetWorkflowExecutionHistoryRequest.newBuilder()
            .setNamespace(NAMESPACE)
            .setExecution(execution)
            .build();
    GetWorkflowExecutionHistoryResponse response =
        service.blockingStub().getWorkflowExecutionHistory(request);

    boolean hasChildCancelInitiated = false;
    boolean hasChildCancelRequested = false;
    for (HistoryEvent event : response.getHistory().getEventsList()) {
      if (event.getEventType() == EventType.RequestCancelExternalWorkflowExecutionInitiated) {
        hasChildCancelInitiated = true;
      }
      if (event.getEventType() == EventType.ExternalWorkflowExecutionCancelRequested) {
        hasChildCancelRequested = true;
      }
    }
    assertTrue(hasChildCancelInitiated);
    assertFalse(hasChildCancelRequested);
  }

  @WorkflowInterface
  public interface TestContinueAsNew {

    @WorkflowMethod
    int execute(int count, String continueAsNewTaskList);
  }

  public static class TestContinueAsNewImpl implements TestContinueAsNew {

    @Override
    public int execute(int count, String continueAsNewTaskList) {
      String taskList = Workflow.getWorkflowInfo().getTaskList();
      if (count == 0) {
        assertEquals(continueAsNewTaskList, taskList);
        return 111;
      }
      ContinueAsNewOptions options =
          ContinueAsNewOptions.newBuilder().setTaskList(continueAsNewTaskList).build();
      TestContinueAsNew next = Workflow.newContinueAsNewStub(TestContinueAsNew.class, options);
      next.execute(count - 1, continueAsNewTaskList);
      throw new RuntimeException("unreachable");
    }
  }

  @Test
  public void testContinueAsNew() {
    Worker w2;
    String continuedTaskList = this.taskList + "_continued";
    if (useExternalService) {
      w2 = workerFactory.newWorker(continuedTaskList);
    } else {
      w2 = testEnvironment.newWorker(continuedTaskList);
    }
    w2.registerWorkflowImplementationTypes(TestContinueAsNewImpl.class);
    startWorkerFor(TestContinueAsNewImpl.class);

    TestContinueAsNew client =
        workflowClient.newWorkflowStub(
            TestContinueAsNew.class, newWorkflowOptionsBuilder(this.taskList).build());
    int result = client.execute(4, continuedTaskList);
    assertEquals(111, result);
    tracer.setExpected(
        "interceptExecuteWorkflow " + UUID_REGEXP,
        "continueAsNew",
        "interceptExecuteWorkflow " + UUID_REGEXP,
        "continueAsNew",
        "interceptExecuteWorkflow " + UUID_REGEXP,
        "continueAsNew",
        "interceptExecuteWorkflow " + UUID_REGEXP,
        "continueAsNew",
        "interceptExecuteWorkflow " + UUID_REGEXP);
  }

  public static class TestAsyncActivityWorkflowImpl implements TestWorkflow1 {

    @Override
    public String execute(String taskList) {
      TestActivities testActivities =
          Workflow.newActivityStub(TestActivities.class, newActivityOptions2());
      Promise<String> a = Async.function(testActivities::activity);
      Promise<Integer> a1 = Async.function(testActivities::activity1, 1);
      Promise<String> a2 = Async.function(testActivities::activity2, "1", 2);
      Promise<String> a3 = Async.function(testActivities::activity3, "1", 2, 3);
      Promise<String> a4 = Async.function(testActivities::activity4, "1", 2, 3, 4);
      Promise<String> a5 = Async.function(testActivities::activity5, "1", 2, 3, 4, 5);
      Promise<String> a6 = Async.function(testActivities::activity6, "1", 2, 3, 4, 5, 6);
      assertEquals("activity", a.get());
      assertEquals(1, (int) a1.get());
      assertEquals("12", a2.get());
      assertEquals("123", a3.get());
      assertEquals("1234", a4.get());
      assertEquals("12345", a5.get());
      assertEquals("123456", a6.get());

      Async.procedure(testActivities::proc).get();
      Async.procedure(testActivities::proc1, "1").get();
      Async.procedure(testActivities::proc2, "1", 2).get();
      Async.procedure(testActivities::proc3, "1", 2, 3).get();
      Async.procedure(testActivities::proc4, "1", 2, 3, 4).get();
      Async.procedure(testActivities::proc5, "1", 2, 3, 4, 5).get();
      Async.procedure(testActivities::proc6, "1", 2, 3, 4, 5, 6).get();

      // Test serialization of generic data structure
      List<UUID> uuids = new ArrayList<>();
      uuids.add(Workflow.randomUUID());
      uuids.add(Workflow.randomUUID());
      List<UUID> uuidsResult = Async.function(testActivities::activityUUIDList, uuids).get();
      assertEquals(uuids, uuidsResult);
      return "workflow";
    }
  }

  @Test
  public void testAsyncActivity() {
    startWorkerFor(TestAsyncActivityWorkflowImpl.class);
    TestWorkflow1 client =
        workflowClient.newWorkflowStub(
            TestWorkflow1.class, newWorkflowOptionsBuilder(taskList).build());
    String result = client.execute(taskList);
    assertEquals("workflow", result);
    assertEquals("proc", activitiesImpl.procResult.get(0));
    assertEquals("1", activitiesImpl.procResult.get(1));
    assertEquals("12", activitiesImpl.procResult.get(2));
    assertEquals("123", activitiesImpl.procResult.get(3));
    assertEquals("1234", activitiesImpl.procResult.get(4));
    assertEquals("12345", activitiesImpl.procResult.get(5));
    assertEquals("123456", activitiesImpl.procResult.get(6));
  }

  public static class TestAsyncUtypedActivityWorkflowImpl implements TestWorkflow1 {

    @Override
    public String execute(String taskList) {
      ActivityStub testActivities = Workflow.newUntypedActivityStub(newActivityOptions2());
      Promise<String> a = Async.function(testActivities::<String>execute, "activity", String.class);
      Promise<String> a1 =
          Async.function(
              testActivities::<String>execute,
              "customActivity1",
              String.class,
              "1"); // name overridden in annotation
      Promise<String> a2 =
          Async.function(testActivities::<String>execute, "activity2", String.class, "1", 2);
      Promise<String> a3 =
          Async.function(testActivities::<String>execute, "activity3", String.class, "1", 2, 3);
      Promise<String> a4 =
          Async.function(testActivities::<String>execute, "activity4", String.class, "1", 2, 3, 4);
      assertEquals("activity", a.get());
      assertEquals("1", a1.get());
      assertEquals("12", a2.get());
      assertEquals("123", a3.get());
      assertEquals("1234", a4.get());

      Async.procedure(testActivities::<Void>execute, "proc", Void.class).get();
      Async.procedure(testActivities::<Void>execute, "proc1", Void.class, "1").get();
      Async.procedure(testActivities::<Void>execute, "proc2", Void.class, "1", 2).get();
      Async.procedure(testActivities::<Void>execute, "proc3", Void.class, "1", 2, 3).get();
      Async.procedure(testActivities::<Void>execute, "proc4", Void.class, "1", 2, 3, 4).get();
      return "workflow";
    }
  }

  @Test
  public void testAsyncUntypedActivity() {
    startWorkerFor(TestAsyncUtypedActivityWorkflowImpl.class);
    TestWorkflow1 client =
        workflowClient.newWorkflowStub(
            TestWorkflow1.class, newWorkflowOptionsBuilder(taskList).build());
    String result = client.execute(taskList);
    assertEquals("workflow", result);
    assertEquals("proc", activitiesImpl.procResult.get(0));
    assertEquals("1", activitiesImpl.procResult.get(1));
    assertEquals("12", activitiesImpl.procResult.get(2));
    assertEquals("123", activitiesImpl.procResult.get(3));
    assertEquals("1234", activitiesImpl.procResult.get(4));
  }

  public static class TestAsyncUtypedActivity2WorkflowImpl implements TestWorkflow1 {

    @Override
    public String execute(String taskList) {
      ActivityStub testActivities = Workflow.newUntypedActivityStub(newActivityOptions2());
      Promise<String> a = testActivities.executeAsync("activity", String.class);
      Promise<String> a1 =
          testActivities.executeAsync(
              "customActivity1", String.class, "1"); // name overridden in annotation
      Promise<String> a2 = testActivities.executeAsync("activity2", String.class, "1", 2);
      Promise<String> a3 = testActivities.executeAsync("activity3", String.class, "1", 2, 3);
      Promise<String> a4 = testActivities.executeAsync("activity4", String.class, "1", 2, 3, 4);
      Promise<String> a5 = testActivities.executeAsync("activity5", String.class, "1", 2, 3, 4, 5);
      Promise<String> a6 =
          testActivities.executeAsync("activity6", String.class, "1", 2, 3, 4, 5, 6);
      assertEquals("activity", a.get());
      assertEquals("1", a1.get());
      assertEquals("12", a2.get());
      assertEquals("123", a3.get());
      assertEquals("1234", a4.get());
      assertEquals("12345", a5.get());
      assertEquals("123456", a6.get());

      testActivities.executeAsync("proc", Void.class).get();
      testActivities.executeAsync("proc1", Void.class, "1").get();
      testActivities.executeAsync("proc2", Void.class, "1", 2).get();
      testActivities.executeAsync("proc3", Void.class, "1", 2, 3).get();
      testActivities.executeAsync("proc4", Void.class, "1", 2, 3, 4).get();
      testActivities.executeAsync("proc5", Void.class, "1", 2, 3, 4, 5).get();
      testActivities.executeAsync("proc6", Void.class, "1", 2, 3, 4, 5, 6).get();
      return "workflow";
    }
  }

  @Test
  public void testAsyncUntyped2Activity() {
    startWorkerFor(TestAsyncUtypedActivity2WorkflowImpl.class);
    TestWorkflow1 client =
        workflowClient.newWorkflowStub(
            TestWorkflow1.class, newWorkflowOptionsBuilder(taskList).build());
    String result = client.execute(taskList);
    assertEquals("workflow", result);
    assertEquals("proc", activitiesImpl.procResult.get(0));
    assertEquals("1", activitiesImpl.procResult.get(1));
    assertEquals("12", activitiesImpl.procResult.get(2));
    assertEquals("123", activitiesImpl.procResult.get(3));
    assertEquals("1234", activitiesImpl.procResult.get(4));
    assertEquals("12345", activitiesImpl.procResult.get(5));
    assertEquals("123456", activitiesImpl.procResult.get(6));
  }

  private void assertResult(String expected, WorkflowExecution execution) {
    String result =
        workflowClient.newUntypedWorkflowStub(execution, Optional.empty()).getResult(String.class);
    assertEquals(expected, result);
  }

  private void assertResult(int expected, WorkflowExecution execution) {
    int result =
        workflowClient.newUntypedWorkflowStub(execution, Optional.empty()).getResult(int.class);
    assertEquals(expected, result);
  }

  private void waitForProc(WorkflowExecution execution) {
    workflowClient.newUntypedWorkflowStub(execution, Optional.empty()).getResult(Void.class);
  }

  @Test
  public void testStart() {
    startWorkerFor(TestMultiargsWorkflowsImpl.class);
    WorkflowOptions workflowOptions =
        newWorkflowOptionsBuilder(taskList)
            .setWorkflowIdReusePolicy(WorkflowIdReusePolicy.RejectDuplicate)
            .build();
    TestMultiargsWorkflowsFunc stubF =
        workflowClient.newWorkflowStub(TestMultiargsWorkflowsFunc.class, workflowOptions);
    assertResult("func", WorkflowClient.start(stubF::func));
    assertEquals("func", stubF.func()); // Check that duplicated start just returns the result.
    WorkflowOptions options = WorkflowOptions.newBuilder().setTaskList(taskList).build();
    TestMultiargsWorkflowsFunc1 stubF1 =
        workflowClient.newWorkflowStub(TestMultiargsWorkflowsFunc1.class, options);

    if (!useExternalService) {
      // Use worker that polls on a task list configured through @WorkflowMethod annotation of func1
      assertResult(1, WorkflowClient.start(stubF1::func1, 1));
      assertEquals(1, stubF1.func1(1)); // Check that duplicated start just returns the result.
    }
    // Check that duplicated start is not allowed for AllowDuplicate IdReusePolicy
    TestMultiargsWorkflowsFunc2 stubF2 =
        workflowClient.newWorkflowStub(
            TestMultiargsWorkflowsFunc2.class,
            newWorkflowOptionsBuilder(taskList)
                .setWorkflowIdReusePolicy(WorkflowIdReusePolicy.AllowDuplicate)
                .build());
    assertResult("12", WorkflowClient.start(stubF2::func2, "1", 2));
    try {
      stubF2.func2("1", 2);
      fail("unreachable");
    } catch (DuplicateWorkflowException e) {
      // expected
    }
    TestMultiargsWorkflowsFunc3 stubF3 =
        workflowClient.newWorkflowStub(TestMultiargsWorkflowsFunc3.class, workflowOptions);
    assertResult("123", WorkflowClient.start(stubF3::func3, "1", 2, 3));
    TestMultiargsWorkflowsFunc4 stubF4 =
        workflowClient.newWorkflowStub(TestMultiargsWorkflowsFunc4.class, workflowOptions);
    assertResult("1234", WorkflowClient.start(stubF4::func4, "1", 2, 3, 4));
    TestMultiargsWorkflowsFunc5 stubF5 =
        workflowClient.newWorkflowStub(TestMultiargsWorkflowsFunc5.class, workflowOptions);
    assertResult("12345", WorkflowClient.start(stubF5::func5, "1", 2, 3, 4, 5));
    TestMultiargsWorkflowsFunc6 stubF6 =
        workflowClient.newWorkflowStub(TestMultiargsWorkflowsFunc6.class, workflowOptions);
    assertResult("123456", WorkflowClient.start(stubF6::func6, "1", 2, 3, 4, 5, 6));

    TestMultiargsWorkflowsProc stubP =
        workflowClient.newWorkflowStub(TestMultiargsWorkflowsProc.class, workflowOptions);
    waitForProc(WorkflowClient.start(stubP::proc));
    TestMultiargsWorkflowsProc1 stubP1 =
        workflowClient.newWorkflowStub(TestMultiargsWorkflowsProc1.class, workflowOptions);
    waitForProc(WorkflowClient.start(stubP1::proc1, "1"));
    TestMultiargsWorkflowsProc2 stubP2 =
        workflowClient.newWorkflowStub(TestMultiargsWorkflowsProc2.class, workflowOptions);
    waitForProc(WorkflowClient.start(stubP2::proc2, "1", 2));
    TestMultiargsWorkflowsProc3 stubP3 =
        workflowClient.newWorkflowStub(TestMultiargsWorkflowsProc3.class, workflowOptions);
    waitForProc(WorkflowClient.start(stubP3::proc3, "1", 2, 3));
    TestMultiargsWorkflowsProc4 stubP4 =
        workflowClient.newWorkflowStub(TestMultiargsWorkflowsProc4.class, workflowOptions);
    waitForProc(WorkflowClient.start(stubP4::proc4, "1", 2, 3, 4));
    TestMultiargsWorkflowsProc5 stubP5 =
        workflowClient.newWorkflowStub(TestMultiargsWorkflowsProc5.class, workflowOptions);
    waitForProc(WorkflowClient.start(stubP5::proc5, "1", 2, 3, 4, 5));
    TestMultiargsWorkflowsProc6 stubP6 =
        workflowClient.newWorkflowStub(TestMultiargsWorkflowsProc6.class, workflowOptions);
    waitForProc(WorkflowClient.start(stubP6::proc6, "1", 2, 3, 4, 5, 6));

    assertEquals("proc", stubP.query());
    assertEquals("1", stubP1.query());
    assertEquals("12", stubP2.query());
    assertEquals("123", stubP3.query());
    assertEquals("1234", stubP4.query());
    assertEquals("12345", stubP5.query());
    assertEquals("123456", stubP6.query());
  }

  @Test
  public void testMemo() {
    if (testEnvironment != null) {
      String testMemoKey = "testKey";
      String testMemoValue = "testValue";
      Map<String, Object> memo = new HashMap<>();
      memo.put(testMemoKey, testMemoValue);

      startWorkerFor(TestMultiargsWorkflowsImpl.class);
      WorkflowOptions workflowOptions = newWorkflowOptionsBuilder(taskList).setMemo(memo).build();
      TestMultiargsWorkflowsFunc stubF =
          workflowClient.newWorkflowStub(TestMultiargsWorkflowsFunc.class, workflowOptions);
      WorkflowExecution executionF = WorkflowClient.start(stubF::func);

      GetWorkflowExecutionHistoryResponse historyResp =
          WorkflowExecutionUtils.getHistoryPage(
              testEnvironment.getWorkflowService(), NAMESPACE, executionF, ByteString.EMPTY);
      HistoryEvent startEvent = historyResp.getHistory().getEvents(0);
      Memo memoFromEvent = startEvent.getWorkflowExecutionStartedEventAttributes().getMemo();
      Payload memoBytes = memoFromEvent.getFieldsMap().get(testMemoKey);
      String memoRetrieved =
          GsonJsonPayloadConverter.getInstance().fromData(memoBytes, String.class, String.class);
      assertEquals(testMemoValue, memoRetrieved);
    }
  }

  @Test
  public void testSearchAttributes() {
    if (testEnvironment != null) {
      String testKeyString = "CustomKeywordField";
      String testValueString = "testKeyword";
      String testKeyInteger = "CustomIntField";
      Integer testValueInteger = 1;
      String testKeyDateTime = "CustomDateTimeField";
      LocalDateTime testValueDateTime = LocalDateTime.now();
      String testKeyBool = "CustomBoolField";
      Boolean testValueBool = true;
      String testKeyDouble = "CustomDoubleField";
      Double testValueDouble = 1.23;

      // add more type to test
      Map<String, Object> searchAttr = new HashMap<>();
      searchAttr.put(testKeyString, testValueString);
      searchAttr.put(testKeyInteger, testValueInteger);
      searchAttr.put(testKeyDateTime, testValueDateTime);
      searchAttr.put(testKeyBool, testValueBool);
      searchAttr.put(testKeyDouble, testValueDouble);

      startWorkerFor(TestMultiargsWorkflowsImpl.class);
      WorkflowOptions workflowOptions =
          newWorkflowOptionsBuilder(taskList).setSearchAttributes(searchAttr).build();
      TestMultiargsWorkflowsFunc stubF =
          workflowClient.newWorkflowStub(TestMultiargsWorkflowsFunc.class, workflowOptions);
      WorkflowExecution executionF = WorkflowClient.start(stubF::func);

      GetWorkflowExecutionHistoryResponse historyResp =
          WorkflowExecutionUtils.getHistoryPage(
              testEnvironment.getWorkflowService(), NAMESPACE, executionF, ByteString.EMPTY);
      HistoryEvent startEvent = historyResp.getHistory().getEvents(0);
      SearchAttributes searchAttrFromEvent =
          startEvent.getWorkflowExecutionStartedEventAttributes().getSearchAttributes();

      Map<String, Payload> fieldsMap = searchAttrFromEvent.getIndexedFieldsMap();
      Payload searchAttrStringBytes = fieldsMap.get(testKeyString);
      String retrievedString =
          GsonJsonPayloadConverter.getInstance()
              .fromData(searchAttrStringBytes, String.class, String.class);
      assertEquals(testValueString, retrievedString);
      Payload searchAttrIntegerBytes = fieldsMap.get(testKeyInteger);
      Integer retrievedInteger =
          GsonJsonPayloadConverter.getInstance()
              .fromData(searchAttrIntegerBytes, Integer.class, Integer.class);
      assertEquals(testValueInteger, retrievedInteger);
      Payload searchAttrDateTimeBytes = fieldsMap.get(testKeyDateTime);
      LocalDateTime retrievedDateTime =
          GsonJsonPayloadConverter.getInstance()
              .fromData(searchAttrDateTimeBytes, LocalDateTime.class, LocalDateTime.class);
      assertEquals(testValueDateTime, retrievedDateTime);
      Payload searchAttrBoolBytes = fieldsMap.get(testKeyBool);
      Boolean retrievedBool =
          GsonJsonPayloadConverter.getInstance()
              .fromData(searchAttrBoolBytes, Boolean.class, Boolean.class);
      assertEquals(testValueBool, retrievedBool);
      Payload searchAttrDoubleBytes = fieldsMap.get(testKeyDouble);
      Double retrievedDouble =
          GsonJsonPayloadConverter.getInstance()
              .fromData(searchAttrDoubleBytes, Double.class, Double.class);
      assertEquals(testValueDouble, retrievedDouble);
    }
  }

  @Test
  public void testExecute() throws ExecutionException, InterruptedException {
    startWorkerFor(TestMultiargsWorkflowsImpl.class);
    WorkflowOptions workflowOptions = newWorkflowOptionsBuilder(taskList).build();
    TestMultiargsWorkflowsFunc stubF =
        workflowClient.newWorkflowStub(TestMultiargsWorkflowsFunc.class, workflowOptions);
    assertEquals("func", WorkflowClient.execute(stubF::func).get());
    TestMultiargsWorkflowsFunc1 stubF1 =
        workflowClient.newWorkflowStub(TestMultiargsWorkflowsFunc1.class, workflowOptions);
    assertEquals(1, (int) WorkflowClient.execute(stubF1::func1, 1).get());
    assertEquals(1, stubF1.func1(1)); // Check that duplicated start just returns the result.
    TestMultiargsWorkflowsFunc2 stubF2 =
        workflowClient.newWorkflowStub(TestMultiargsWorkflowsFunc2.class, workflowOptions);
    assertEquals("12", WorkflowClient.execute(stubF2::func2, "1", 2).get());
    TestMultiargsWorkflowsFunc3 stubF3 =
        workflowClient.newWorkflowStub(TestMultiargsWorkflowsFunc3.class, workflowOptions);
    assertEquals("123", WorkflowClient.execute(stubF3::func3, "1", 2, 3).get());
    TestMultiargsWorkflowsFunc4 stubF4 =
        workflowClient.newWorkflowStub(TestMultiargsWorkflowsFunc4.class, workflowOptions);
    assertEquals("1234", WorkflowClient.execute(stubF4::func4, "1", 2, 3, 4).get());
    TestMultiargsWorkflowsFunc5 stubF5 =
        workflowClient.newWorkflowStub(TestMultiargsWorkflowsFunc5.class, workflowOptions);
    assertEquals("12345", WorkflowClient.execute(stubF5::func5, "1", 2, 3, 4, 5).get());
    TestMultiargsWorkflowsFunc6 stubF6 =
        workflowClient.newWorkflowStub(TestMultiargsWorkflowsFunc6.class, workflowOptions);
    assertEquals("123456", WorkflowClient.execute(stubF6::func6, "1", 2, 3, 4, 5, 6).get());

    TestMultiargsWorkflowsProc stubP =
        workflowClient.newWorkflowStub(TestMultiargsWorkflowsProc.class, workflowOptions);
    WorkflowClient.execute(stubP::proc).get();
    TestMultiargsWorkflowsProc1 stubP1 =
        workflowClient.newWorkflowStub(TestMultiargsWorkflowsProc1.class, workflowOptions);
    WorkflowClient.execute(stubP1::proc1, "1").get();
    TestMultiargsWorkflowsProc2 stubP2 =
        workflowClient.newWorkflowStub(TestMultiargsWorkflowsProc2.class, workflowOptions);
    WorkflowClient.execute(stubP2::proc2, "1", 2).get();
    TestMultiargsWorkflowsProc3 stubP3 =
        workflowClient.newWorkflowStub(TestMultiargsWorkflowsProc3.class, workflowOptions);
    WorkflowClient.execute(stubP3::proc3, "1", 2, 3).get();
    TestMultiargsWorkflowsProc4 stubP4 =
        workflowClient.newWorkflowStub(TestMultiargsWorkflowsProc4.class, workflowOptions);
    WorkflowClient.execute(stubP4::proc4, "1", 2, 3, 4).get();
    TestMultiargsWorkflowsProc5 stubP5 =
        workflowClient.newWorkflowStub(TestMultiargsWorkflowsProc5.class, workflowOptions);
    WorkflowClient.execute(stubP5::proc5, "1", 2, 3, 4, 5).get();
    TestMultiargsWorkflowsProc6 stubP6 =
        workflowClient.newWorkflowStub(TestMultiargsWorkflowsProc6.class, workflowOptions);
    WorkflowClient.execute(stubP6::proc6, "1", 2, 3, 4, 5, 6).get();

    assertEquals("proc", stubP.query());
    assertEquals("1", stubP1.query());
    assertEquals("12", stubP2.query());
    assertEquals("123", stubP3.query());
    assertEquals("1234", stubP4.query());
    assertEquals("12345", stubP5.query());
    assertEquals("123456", stubP6.query());
  }

  @Test
  public void testWorkflowIdResuePolicy() {
    startWorkerFor(TestMultiargsWorkflowsImpl.class);

    // When WorkflowIdReusePolicy is not AllowDuplicate the semantics is to get result for the
    // previous run.
    String workflowId = UUID.randomUUID().toString();
    WorkflowOptions workflowOptions =
        newWorkflowOptionsBuilder(taskList)
            .setWorkflowIdReusePolicy(WorkflowIdReusePolicy.AllowDuplicateFailedOnly)
            .setWorkflowId(workflowId)
            .build();
    TestMultiargsWorkflowsFunc1 stubF1_1 =
        workflowClient.newWorkflowStub(TestMultiargsWorkflowsFunc1.class, workflowOptions);
    assertEquals(1, stubF1_1.func1(1));
    TestMultiargsWorkflowsFunc1 stubF1_2 =
        workflowClient.newWorkflowStub(TestMultiargsWorkflowsFunc1.class, workflowOptions);
    assertEquals(1, stubF1_2.func1(2));

    // Setting WorkflowIdReusePolicy to AllowDuplicate will trigger new run.
    workflowOptions =
        newWorkflowOptionsBuilder(taskList)
            .setWorkflowIdReusePolicy(WorkflowIdReusePolicy.AllowDuplicate)
            .setWorkflowId(workflowId)
            .build();
    TestMultiargsWorkflowsFunc1 stubF1_3 =
        workflowClient.newWorkflowStub(TestMultiargsWorkflowsFunc1.class, workflowOptions);
    assertEquals(2, stubF1_3.func1(2));

    // Setting WorkflowIdReusePolicy to RejectDuplicate or AllowDuplicateFailedOnly does not work as
    // expected. See https://github.com/uber/cadence-java-client/issues/295.
  }

  public static class TestChildAsyncWorkflow implements TestWorkflow1 {

    @Override
    public String execute(String taskList) {
      ChildWorkflowOptions workflowOptions =
          ChildWorkflowOptions.newBuilder().setTaskList(taskList).build();
      TestMultiargsWorkflowsFunc stubF =
          Workflow.newChildWorkflowStub(TestMultiargsWorkflowsFunc.class, workflowOptions);
      assertEquals("func", Async.function(stubF::func).get());
      TestMultiargsWorkflowsFunc1 stubF1 =
          Workflow.newChildWorkflowStub(TestMultiargsWorkflowsFunc1.class, workflowOptions);
      assertEquals(1, (int) Async.function(stubF1::func1, 1).get());
      TestMultiargsWorkflowsFunc2 stubF2 =
          Workflow.newChildWorkflowStub(TestMultiargsWorkflowsFunc2.class, workflowOptions);
      assertEquals("12", Async.function(stubF2::func2, "1", 2).get());
      TestMultiargsWorkflowsFunc3 stubF3 =
          Workflow.newChildWorkflowStub(TestMultiargsWorkflowsFunc3.class, workflowOptions);
      assertEquals("123", Async.function(stubF3::func3, "1", 2, 3).get());
      TestMultiargsWorkflowsFunc4 stubF4 =
          Workflow.newChildWorkflowStub(TestMultiargsWorkflowsFunc4.class, workflowOptions);
      assertEquals("1234", Async.function(stubF4::func4, "1", 2, 3, 4).get());
      TestMultiargsWorkflowsFunc5 stubF5 =
          Workflow.newChildWorkflowStub(TestMultiargsWorkflowsFunc5.class, workflowOptions);
      assertEquals("12345", Async.function(stubF5::func5, "1", 2, 3, 4, 5).get());
      TestMultiargsWorkflowsFunc6 stubF6 =
          Workflow.newChildWorkflowStub(TestMultiargsWorkflowsFunc6.class, workflowOptions);
      assertEquals("123456", Async.function(stubF6::func6, "1", 2, 3, 4, 5, 6).get());

      TestMultiargsWorkflowsProc stubP =
          Workflow.newChildWorkflowStub(TestMultiargsWorkflowsProc.class, workflowOptions);
      Async.procedure(stubP::proc).get();
      TestMultiargsWorkflowsProc1 stubP1 =
          Workflow.newChildWorkflowStub(TestMultiargsWorkflowsProc1.class, workflowOptions);
      Async.procedure(stubP1::proc1, "1").get();
      TestMultiargsWorkflowsProc2 stubP2 =
          Workflow.newChildWorkflowStub(TestMultiargsWorkflowsProc2.class, workflowOptions);
      Async.procedure(stubP2::proc2, "1", 2).get();
      TestMultiargsWorkflowsProc3 stubP3 =
          Workflow.newChildWorkflowStub(TestMultiargsWorkflowsProc3.class, workflowOptions);
      Async.procedure(stubP3::proc3, "1", 2, 3).get();
      TestMultiargsWorkflowsProc4 stubP4 =
          Workflow.newChildWorkflowStub(TestMultiargsWorkflowsProc4.class, workflowOptions);
      Async.procedure(stubP4::proc4, "1", 2, 3, 4).get();
      TestMultiargsWorkflowsProc5 stubP5 =
          Workflow.newChildWorkflowStub(TestMultiargsWorkflowsProc5.class, workflowOptions);
      Async.procedure(stubP5::proc5, "1", 2, 3, 4, 5).get();
      TestMultiargsWorkflowsProc6 stubP6 =
          Workflow.newChildWorkflowStub(TestMultiargsWorkflowsProc6.class, workflowOptions);
      Async.procedure(stubP6::proc6, "1", 2, 3, 4, 5, 6).get();
      return null;
    }
  }

  @Test
  public void testChildAsyncWorkflow() {
    startWorkerFor(TestChildAsyncWorkflow.class, TestMultiargsWorkflowsImpl.class);

    WorkflowOptions.Builder options = WorkflowOptions.newBuilder();
    options.setWorkflowRunTimeout(Duration.ofSeconds(200));
    options.setWorkflowTaskTimeout(Duration.ofSeconds(60));
    options.setTaskList(taskList);
    TestWorkflow1 client = workflowClient.newWorkflowStub(TestWorkflow1.class, options.build());
    assertEquals(null, client.execute(taskList));
  }

  // This workflow is designed specifically for testing some internal logic in Async.procedure
  // and ChildWorkflowStubImpl. See comments on testChildAsyncLambdaWorkflow for more details.
  @WorkflowInterface
  public interface WaitOnSignalWorkflow {

    @WorkflowMethod()
    void execute();

    @SignalMethod
    void signal(String value);
  }

  public static class TestWaitOnSignalWorkflowImpl implements WaitOnSignalWorkflow {

    private final CompletablePromise<String> signal = Workflow.newPromise();

    @Override
    public void execute() {
      signal.get();
    }

    @Override
    public void signal(String value) {
      Workflow.sleep(Duration.ofSeconds(1));
      signal.complete(value);
    }
  }

  public static class TestChildAsyncLambdaWorkflow implements TestWorkflow1 {

    @Override
    public String execute(String taskList) {
      ChildWorkflowOptions workflowOptions =
          ChildWorkflowOptions.newBuilder()
              .setWorkflowRunTimeout(Duration.ofSeconds(100))
              .setWorkflowTaskTimeout(Duration.ofSeconds(60))
              .setTaskList(taskList)
              .build();

      WaitOnSignalWorkflow child =
          Workflow.newChildWorkflowStub(WaitOnSignalWorkflow.class, workflowOptions);
      Promise<Void> promise = Async.procedure(child::execute);
      Promise<WorkflowExecution> executionPromise = Workflow.getWorkflowExecution(child);
      assertNotNull(executionPromise);
      WorkflowExecution execution = executionPromise.get();
      assertNotEquals("", execution.getWorkflowId());
      assertNotEquals("", execution.getRunId());
      child.signal("test");

      promise.get();
      return null;
    }
  }

  // The purpose of this test is to exercise the lambda execution logic inside Async.procedure(),
  // which executes on a different thread than workflow-main. This is different than executing
  // classes that implements the workflow method interface, which executes on the workflow main
  // thread.
  @Test
  public void testChildAsyncLambdaWorkflow() {
    startWorkerFor(TestChildAsyncLambdaWorkflow.class, TestWaitOnSignalWorkflowImpl.class);

    WorkflowOptions.Builder options = WorkflowOptions.newBuilder();
    options.setWorkflowRunTimeout(Duration.ofSeconds(200));
    options.setWorkflowTaskTimeout(Duration.ofSeconds(60));
    options.setTaskList(taskList);
    TestWorkflow1 client = workflowClient.newWorkflowStub(TestWorkflow1.class, options.build());
    assertEquals(null, client.execute(taskList));
  }

  public static class TestUntypedChildStubWorkflow implements TestWorkflow1 {

    @Override
    public String execute(String taskList) {
      ChildWorkflowOptions workflowOptions =
          ChildWorkflowOptions.newBuilder().setTaskList(taskList).build();
      ChildWorkflowStub stubF =
          Workflow.newUntypedChildWorkflowStub("TestMultiargsWorkflowsFunc", workflowOptions);
      assertEquals("func", stubF.execute(String.class));
      // Workflow type overridden through the @WorkflowMethod.name
      ChildWorkflowStub stubF1 = Workflow.newUntypedChildWorkflowStub("func1", workflowOptions);
      assertEquals("1", stubF1.execute(String.class, "1"));
      ChildWorkflowStub stubF2 =
          Workflow.newUntypedChildWorkflowStub("TestMultiargsWorkflowsFunc2", workflowOptions);
      assertEquals("12", stubF2.execute(String.class, "1", 2));
      ChildWorkflowStub stubF3 =
          Workflow.newUntypedChildWorkflowStub("TestMultiargsWorkflowsFunc3", workflowOptions);
      assertEquals("123", stubF3.execute(String.class, "1", 2, 3));
      ChildWorkflowStub stubF4 =
          Workflow.newUntypedChildWorkflowStub("TestMultiargsWorkflowsFunc4", workflowOptions);
      assertEquals("1234", stubF4.execute(String.class, "1", 2, 3, 4));
      ChildWorkflowStub stubF5 =
          Workflow.newUntypedChildWorkflowStub("TestMultiargsWorkflowsFunc5", workflowOptions);
      assertEquals("12345", stubF5.execute(String.class, "1", 2, 3, 4, 5));
      ChildWorkflowStub stubF6 =
          Workflow.newUntypedChildWorkflowStub("TestMultiargsWorkflowsFunc6", workflowOptions);
      assertEquals("123456", stubF6.execute(String.class, "1", 2, 3, 4, 5, 6));

      ChildWorkflowStub stubP =
          Workflow.newUntypedChildWorkflowStub("TestMultiargsWorkflowsProc", workflowOptions);
      stubP.execute(Void.class);
      ChildWorkflowStub stubP1 =
          Workflow.newUntypedChildWorkflowStub("TestMultiargsWorkflowsProc1", workflowOptions);
      stubP1.execute(Void.class, "1");
      ChildWorkflowStub stubP2 =
          Workflow.newUntypedChildWorkflowStub("TestMultiargsWorkflowsProc2", workflowOptions);
      stubP2.execute(Void.class, "1", 2);
      ChildWorkflowStub stubP3 =
          Workflow.newUntypedChildWorkflowStub("TestMultiargsWorkflowsProc3", workflowOptions);
      stubP3.execute(Void.class, "1", 2, 3);
      ChildWorkflowStub stubP4 =
          Workflow.newUntypedChildWorkflowStub("TestMultiargsWorkflowsProc4", workflowOptions);
      stubP4.execute(Void.class, "1", 2, 3, 4);
      ChildWorkflowStub stubP5 =
          Workflow.newUntypedChildWorkflowStub("TestMultiargsWorkflowsProc5", workflowOptions);
      stubP5.execute(Void.class, "1", 2, 3, 4, 5);
      ChildWorkflowStub stubP6 =
          Workflow.newUntypedChildWorkflowStub("TestMultiargsWorkflowsProc6", workflowOptions);
      stubP6.execute(Void.class, "1", 2, 3, 4, 5, 6);
      return null;
    }
  }

  @Test
  public void testUntypedChildStubWorkflow() {
    startWorkerFor(TestUntypedChildStubWorkflow.class, TestMultiargsWorkflowsImpl.class);

    WorkflowOptions.Builder options = WorkflowOptions.newBuilder();
    options.setWorkflowRunTimeout(Duration.ofSeconds(200));
    options.setWorkflowTaskTimeout(Duration.ofSeconds(60));
    options.setTaskList(taskList);
    TestWorkflow1 client = workflowClient.newWorkflowStub(TestWorkflow1.class, options.build());
    assertEquals(null, client.execute(taskList));
  }

  public static class TestUntypedChildStubWorkflowAsync implements TestWorkflow1 {

    @Override
    public String execute(String taskList) {
      ChildWorkflowOptions workflowOptions =
          ChildWorkflowOptions.newBuilder().setTaskList(taskList).build();
      ChildWorkflowStub stubF =
          Workflow.newUntypedChildWorkflowStub("TestMultiargsWorkflowsFunc", workflowOptions);
      assertEquals("func", stubF.executeAsync(String.class).get());
      // Workflow type overridden through the @WorkflowMethod.name
      ChildWorkflowStub stubF1 = Workflow.newUntypedChildWorkflowStub("func1", workflowOptions);
      assertEquals("1", stubF1.executeAsync(String.class, "1").get());
      ChildWorkflowStub stubF2 =
          Workflow.newUntypedChildWorkflowStub("TestMultiargsWorkflowsFunc2", workflowOptions);
      assertEquals("12", stubF2.executeAsync(String.class, "1", 2).get());
      ChildWorkflowStub stubF3 =
          Workflow.newUntypedChildWorkflowStub("TestMultiargsWorkflowsFunc3", workflowOptions);
      assertEquals("123", stubF3.executeAsync(String.class, "1", 2, 3).get());
      ChildWorkflowStub stubF4 =
          Workflow.newUntypedChildWorkflowStub("TestMultiargsWorkflowsFunc4", workflowOptions);
      assertEquals("1234", stubF4.executeAsync(String.class, "1", 2, 3, 4).get());
      ChildWorkflowStub stubF5 =
          Workflow.newUntypedChildWorkflowStub("TestMultiargsWorkflowsFunc5", workflowOptions);
      assertEquals("12345", stubF5.executeAsync(String.class, "1", 2, 3, 4, 5).get());
      ChildWorkflowStub stubF6 =
          Workflow.newUntypedChildWorkflowStub("TestMultiargsWorkflowsFunc6", workflowOptions);
      assertEquals("123456", stubF6.executeAsync(String.class, "1", 2, 3, 4, 5, 6).get());

      ChildWorkflowStub stubP =
          Workflow.newUntypedChildWorkflowStub("TestMultiargsWorkflowsProc", workflowOptions);
      stubP.executeAsync(Void.class).get();
      ChildWorkflowStub stubP1 =
          Workflow.newUntypedChildWorkflowStub("TestMultiargsWorkflowsProc1", workflowOptions);
      stubP1.executeAsync(Void.class, "1").get();
      ChildWorkflowStub stubP2 =
          Workflow.newUntypedChildWorkflowStub("TestMultiargsWorkflowsProc2", workflowOptions);
      stubP2.executeAsync(Void.class, "1", 2).get();
      ChildWorkflowStub stubP3 =
          Workflow.newUntypedChildWorkflowStub("TestMultiargsWorkflowsProc3", workflowOptions);
      stubP3.executeAsync(Void.class, "1", 2, 3).get();
      ChildWorkflowStub stubP4 =
          Workflow.newUntypedChildWorkflowStub("TestMultiargsWorkflowsProc4", workflowOptions);
      stubP4.executeAsync(Void.class, "1", 2, 3, 4).get();
      ChildWorkflowStub stubP5 =
          Workflow.newUntypedChildWorkflowStub("TestMultiargsWorkflowsProc5", workflowOptions);
      stubP5.executeAsync(Void.class, "1", 2, 3, 4, 5).get();
      ChildWorkflowStub stubP6 =
          Workflow.newUntypedChildWorkflowStub("TestMultiargsWorkflowsProc6", workflowOptions);
      stubP6.executeAsync(Void.class, "1", 2, 3, 4, 5, 6).get();
      return null;
    }
  }

  @Test
  public void testUntypedChildStubWorkflowAsync() {
    startWorkerFor(TestUntypedChildStubWorkflowAsync.class, TestMultiargsWorkflowsImpl.class);

    WorkflowOptions.Builder options = WorkflowOptions.newBuilder();
    options.setWorkflowRunTimeout(Duration.ofSeconds(200));
    options.setWorkflowTaskTimeout(Duration.ofSeconds(60));
    options.setTaskList(taskList);
    TestWorkflow1 client = workflowClient.newWorkflowStub(TestWorkflow1.class, options.build());
    assertEquals(null, client.execute(taskList));
  }

  public static class TestUntypedChildStubWorkflowAsyncInvoke implements TestWorkflow1 {

    @Override
    public String execute(String taskList) {
      ChildWorkflowOptions workflowOptions =
          ChildWorkflowOptions.newBuilder().setTaskList(taskList).build();
      ChildWorkflowStub stubF =
          Workflow.newUntypedChildWorkflowStub("TestMultiargsWorkflowsFunc", workflowOptions);
      assertEquals("func", Async.function(stubF::<String>execute, String.class).get());
      // Workflow type overridden through the @WorkflowMethod.name
      ChildWorkflowStub stubF1 = Workflow.newUntypedChildWorkflowStub("func1", workflowOptions);
      assertEquals("1", Async.function(stubF1::<String>execute, String.class, "1").get());
      ChildWorkflowStub stubF2 =
          Workflow.newUntypedChildWorkflowStub("TestMultiargsWorkflowsFunc2", workflowOptions);
      assertEquals("12", Async.function(stubF2::<String>execute, String.class, "1", 2).get());
      ChildWorkflowStub stubF3 =
          Workflow.newUntypedChildWorkflowStub("TestMultiargsWorkflowsFunc3", workflowOptions);
      assertEquals("123", Async.function(stubF3::<String>execute, String.class, "1", 2, 3).get());
      ChildWorkflowStub stubF4 =
          Workflow.newUntypedChildWorkflowStub("TestMultiargsWorkflowsFunc4", workflowOptions);
      assertEquals(
          "1234", Async.function(stubF4::<String>execute, String.class, "1", 2, 3, 4).get());
      ChildWorkflowStub stubF5 =
          Workflow.newUntypedChildWorkflowStub("TestMultiargsWorkflowsFunc5", workflowOptions);
      assertEquals(
          "12345", Async.function(stubF5::<String>execute, String.class, "1", 2, 3, 4, 5).get());

      ChildWorkflowStub stubP =
          Workflow.newUntypedChildWorkflowStub("TestMultiargsWorkflowsProc", workflowOptions);
      Async.procedure(stubP::<Void>execute, Void.class).get();
      ChildWorkflowStub stubP1 =
          Workflow.newUntypedChildWorkflowStub("TestMultiargsWorkflowsProc1", workflowOptions);
      Async.procedure(stubP1::<Void>execute, Void.class, "1").get();
      ChildWorkflowStub stubP2 =
          Workflow.newUntypedChildWorkflowStub("TestMultiargsWorkflowsProc2", workflowOptions);
      Async.procedure(stubP2::<Void>execute, Void.class, "1", 2).get();
      ChildWorkflowStub stubP3 =
          Workflow.newUntypedChildWorkflowStub("TestMultiargsWorkflowsProc3", workflowOptions);
      Async.procedure(stubP3::<Void>execute, Void.class, "1", 2, 3).get();
      ChildWorkflowStub stubP4 =
          Workflow.newUntypedChildWorkflowStub("TestMultiargsWorkflowsProc4", workflowOptions);
      Async.procedure(stubP4::<Void>execute, Void.class, "1", 2, 3, 4).get();
      ChildWorkflowStub stubP5 =
          Workflow.newUntypedChildWorkflowStub("TestMultiargsWorkflowsProc5", workflowOptions);
      Async.procedure(stubP5::<Void>execute, Void.class, "1", 2, 3, 4, 5).get();
      return null;
    }
  }

  @Test
  public void testUntypedChildStubWorkflowAsyncInvoke() {
    startWorkerFor(TestUntypedChildStubWorkflowAsyncInvoke.class, TestMultiargsWorkflowsImpl.class);

    WorkflowOptions.Builder options = WorkflowOptions.newBuilder();
    options.setWorkflowRunTimeout(Duration.ofSeconds(200));
    options.setWorkflowTaskTimeout(Duration.ofSeconds(60));
    options.setTaskList(taskList);
    TestWorkflow1 client = workflowClient.newWorkflowStub(TestWorkflow1.class, options.build());
    assertEquals(null, client.execute(taskList));
  }

  public static class TestTimerWorkflowImpl implements TestWorkflow2 {

    @Override
    public String execute(boolean useExternalService) {
      Promise<Void> timer1;
      Promise<Void> timer2;
      if (useExternalService) {
        timer1 = Workflow.newTimer(Duration.ofMillis(700));
        timer2 = Workflow.newTimer(Duration.ofMillis(1300));
      } else {
        timer1 = Workflow.newTimer(Duration.ofSeconds(700));
        timer2 = Workflow.newTimer(Duration.ofSeconds(1300));
      }
      long time = Workflow.currentTimeMillis();
      timer1
          .thenApply(
              r -> {
                // Testing that timer can be created from a callback thread.
                if (useExternalService) {
                  Workflow.newTimer(Duration.ofSeconds(10));
                } else {
                  Workflow.newTimer(Duration.ofHours(10));
                }
                Workflow.currentTimeMillis(); // Testing that time is available here.
                return r;
              })
          .get();
      timer1.get();
      long slept = Workflow.currentTimeMillis() - time;
      // Also checks that rounding up to a second works.
      assertTrue(String.valueOf(slept), slept > 1000);
      timer2.get();
      slept = Workflow.currentTimeMillis() - time;
      assertTrue(String.valueOf(slept), slept > 2000);
      return "testTimer";
    }

    @Override
    public List<String> getTrace() {
      throw new UnsupportedOperationException("not implemented");
    }
  }

  @Test
  public void testTimer() {
    startWorkerFor(TestTimerWorkflowImpl.class);
    WorkflowOptions options;
    if (useExternalService) {
      options = newWorkflowOptionsBuilder(taskList).build();
    } else {
      options =
          newWorkflowOptionsBuilder(taskList).setWorkflowRunTimeout(Duration.ofDays(1)).build();
    }
    TestWorkflow2 client = workflowClient.newWorkflowStub(TestWorkflow2.class, options);
    String result = client.execute(useExternalService);
    assertEquals("testTimer", result);
    if (useExternalService) {
      tracer.setExpected(
          "interceptExecuteWorkflow " + UUID_REGEXP,
          "registerQuery getTrace",
          "newTimer PT0.7S",
          "newTimer PT1.3S",
          "newTimer PT10S");
    } else {
      tracer.setExpected(
          "interceptExecuteWorkflow " + UUID_REGEXP,
          "registerQuery getTrace",
          "newTimer PT11M40S",
          "newTimer PT21M40S",
          "newTimer PT10H");
    }
  }

  private static final RetryOptions retryOptions =
      RetryOptions.newBuilder()
          .setInitialInterval(Duration.ofSeconds(1))
          .setMaximumInterval(Duration.ofSeconds(1))
          .setBackoffCoefficient(1)
          .build();

  public static class TestAsyncRetryWorkflowImpl implements TestWorkflow2 {

    private final List<String> trace = new ArrayList<>();

    @Override
    public String execute(boolean useExternalService) {
      trace.clear(); // clear because of replay
      trace.add("started");
      Async.retry(
              retryOptions,
              Optional.of(Duration.ofSeconds(2)),
              () -> {
                trace.add("retry at " + Workflow.currentTimeMillis());
                return Workflow.newFailedPromise(new IllegalThreadStateException("simulated"));
              })
          .get();
      trace.add("beforeSleep");
      Workflow.sleep(60000);
      trace.add("done");
      return "";
    }

    @Override
    public List<String> getTrace() {
      return trace;
    }
  }

  /** @see DeterministicRunnerTest#testRetry() */
  @Test
  public void testAsyncRetry() {
    startWorkerFor(TestAsyncRetryWorkflowImpl.class);
    TestWorkflow2 client =
        workflowClient.newWorkflowStub(
            TestWorkflow2.class, newWorkflowOptionsBuilder(taskList).build());
    String result = null;
    try {
      result = client.execute(useExternalService);
      fail("unreachable");
    } catch (WorkflowException e) {
      assertTrue(e.getCause() instanceof IllegalThreadStateException);
      assertEquals("simulated", e.getCause().getMessage());
    }
    assertNull(result);
    List<String> trace = client.getTrace();
    assertEquals(trace.toString(), 3, trace.size());
    assertEquals("started", trace.get(0));
    assertTrue(trace.get(1).startsWith("retry at "));
    assertTrue(trace.get(2).startsWith("retry at "));
  }

  public static class TestAsyncRetryOptionsChangeWorkflow implements TestWorkflow2 {

    private final List<String> trace = new ArrayList<>();

    @Override
    public String execute(boolean useExternalService) {
      RetryOptions retryOptions;
      if (Workflow.isReplaying()) {
        retryOptions =
            RetryOptions.newBuilder()
                .setMaximumInterval(Duration.ofSeconds(1))
                .setInitialInterval(Duration.ofSeconds(1))
                .setMaximumAttempts(3)
                .build();
      } else {
        retryOptions =
            RetryOptions.newBuilder()
                .setMaximumInterval(Duration.ofSeconds(1))
                .setInitialInterval(Duration.ofSeconds(1))
                .setMaximumAttempts(2)
                .build();
      }

      trace.clear(); // clear because of replay
      trace.add("started");
      Async.retry(
              retryOptions,
              Optional.of(Duration.ofSeconds(2)),
              () -> {
                trace.add("retry at " + Workflow.currentTimeMillis());
                return Workflow.newFailedPromise(new IllegalThreadStateException("simulated"));
              })
          .get();
      trace.add("beforeSleep");
      Workflow.sleep(60000);
      trace.add("done");
      return "";
    }

    @Override
    public List<String> getTrace() {
      return trace;
    }
  }

  /** @see DeterministicRunnerTest#testRetry() */
  @Test
  public void testAsyncRetryOptionsChange() {
    startWorkerFor(TestAsyncRetryOptionsChangeWorkflow.class);
    TestWorkflow2 client =
        workflowClient.newWorkflowStub(
            TestWorkflow2.class, newWorkflowOptionsBuilder(taskList).build());
    String result = null;
    try {
      result = client.execute(useExternalService);
      fail("unreachable");
    } catch (WorkflowException e) {
      assertTrue(e.getCause() instanceof IllegalThreadStateException);
      assertEquals("simulated", e.getCause().getMessage());
    }
    assertNull(result);
    List<String> trace = client.getTrace();
    assertEquals(trace.toString(), 3, trace.size());
    assertEquals("started", trace.get(0));
    assertTrue(trace.get(1).startsWith("retry at "));
    assertTrue(trace.get(2).startsWith("retry at "));
  }

  @WorkflowInterface
  public interface TestExceptionPropagation {
    @WorkflowMethod
    void execute(String taskList);
  }

  public static class ThrowingChild implements TestWorkflow1 {

    @Override
    @SuppressWarnings("AssertionFailureIgnored")
    public String execute(String taskList) {
      TestActivities testActivities =
          Workflow.newActivityStub(TestActivities.class, newActivityOptions2());
      try {
        testActivities.throwIO();
        fail("unreachable");
        return "ignored";
      } catch (ActivityFailureException e) {
        try {
          assertTrue(e.getMessage().contains("throwIO"));
          assertTrue(e.getCause() instanceof IOException);
          assertEquals("simulated IO problem", e.getCause().getMessage());
        } catch (AssertionError ae) {
          // Errors cause decision to fail. But we want workflow to fail in this case.
          throw new RuntimeException(ae);
        }
        Exception ee = new NumberFormatException();
        ee.initCause(e);
        throw Workflow.wrap(ee);
      }
    }
  }

  public static class TestExceptionPropagationImpl implements TestExceptionPropagation {

    @Override
    @SuppressWarnings("AssertionFailureIgnored")
    public void execute(String taskList) {
      ChildWorkflowOptions options =
          ChildWorkflowOptions.newBuilder().setWorkflowRunTimeout(Duration.ofHours(1)).build();
      TestWorkflow1 child = Workflow.newChildWorkflowStub(TestWorkflow1.class, options);
      try {
        child.execute(taskList);
        fail("unreachable");
      } catch (RuntimeException e) {
        try {
          assertNoEmptyStacks(e);
          assertTrue(e.getMessage().contains("TestWorkflow1"));
          assertTrue(e instanceof ChildWorkflowException);
          assertTrue(e.getCause() instanceof NumberFormatException);
          assertTrue(e.getCause().getCause() instanceof ActivityFailureException);
          assertTrue(e.getCause().getCause().getCause() instanceof IOException);
          assertEquals("simulated IO problem", e.getCause().getCause().getCause().getMessage());
        } catch (AssertionError ae) {
          // Errors cause decision to fail. But we want workflow to fail in this case.
          throw new RuntimeException(ae);
        }
        Exception fnf = new FileNotFoundException();
        fnf.initCause(e);
        throw Workflow.wrap(fnf);
      }
    }
  }

  private static void assertNoEmptyStacks(RuntimeException e) {
    // Check that there are no empty stacks
    Throwable c = e;
    while (c != null) {
      assertTrue(c.getStackTrace().length > 0);
      c = c.getCause();
    }
  }

  /**
   * Test that an NPE thrown in an activity executed from a child workflow results in the following
   * chain of exceptions when an exception is received in an external client that executed workflow
   * through a WorkflowClient:
   *
   * <pre>
   * {@link WorkflowFailureException}
   *     ->{@link ChildWorkflowFailureException}
   *         ->{@link ActivityFailureException}
   *             ->OriginalActivityException
   * </pre>
   *
   * This test also tests that Checked exception wrapping and unwrapping works producing a nice
   * exception chain without the wrappers.
   */
  @Test
  public void testExceptionPropagation() {
    startWorkerFor(ThrowingChild.class, TestExceptionPropagationImpl.class);
    TestExceptionPropagation client =
        workflowClient.newWorkflowStub(
            TestExceptionPropagation.class, newWorkflowOptionsBuilder(taskList).build());
    try {
      client.execute(taskList);
      fail("Unreachable");
    } catch (WorkflowFailureException e) {
      // Rethrow the assertion failure
      if (e.getCause().getCause() instanceof AssertionError) {
        throw (AssertionError) e.getCause().getCause();
      }
      assertNoEmptyStacks(e);
      // Uncomment to see the actual trace.
      //            e.printStackTrace();
      assertTrue(e.getMessage(), e.getMessage().contains("TestExceptionPropagation"));
      assertTrue(e.getStackTrace().length > 0);
      assertTrue(e.getCause() instanceof FileNotFoundException);
      assertTrue(e.getCause().getCause() instanceof ChildWorkflowException);
      assertTrue(e.getCause().getCause().getCause() instanceof NumberFormatException);
      assertTrue(e.getCause().getCause().getCause().getCause() instanceof ActivityFailureException);
      assertTrue(e.getCause().getCause().getCause().getCause().getCause() instanceof IOException);
      assertEquals(
          "simulated IO problem",
          e.getCause().getCause().getCause().getCause().getCause().getMessage());
    }
  }

  @WorkflowInterface
  public interface QueryableWorkflow {

    @WorkflowMethod
    String execute();

    @QueryMethod
    String getState();

    @SignalMethod(name = "testSignal")
    void mySignal(String value);
  }

  public static class TestSignalWorkflowImpl implements QueryableWorkflow {

    String state = "initial";
    List<String> signals = new ArrayList<>();
    CompletablePromise<Void> promise = Workflow.newPromise();

    @Override
    public String execute() {
      promise.get();
      return signals.get(0) + signals.get(1);
    }

    @Override
    public String getState() {
      return state;
    }

    @Override
    public void mySignal(String value) {
      log.info("TestSignalWorkflowImpl.mySignal value=" + value);
      state = value;
      signals.add(value);
      if (signals.size() == 2) {
        promise.complete(null);
      }
    }
  }

  @Test
  public void testSignal() {
    // Test getTrace through replay by a local worker.
    Worker queryWorker;
    if (useExternalService) {
      WorkerFactory workerFactory = WorkerFactory.newInstance(workflowClient);
      queryWorker = workerFactory.newWorker(taskList);
    } else {
      queryWorker = testEnvironment.newWorker(taskList);
    }
    queryWorker.registerWorkflowImplementationTypes(TestSignalWorkflowImpl.class);
    startWorkerFor(TestSignalWorkflowImpl.class);
    WorkflowOptions.Builder optionsBuilder = newWorkflowOptionsBuilder(taskList);
    String workflowId = UUID.randomUUID().toString();
    optionsBuilder.setWorkflowId(workflowId);
    QueryableWorkflow client =
        workflowClient.newWorkflowStub(QueryableWorkflow.class, optionsBuilder.build());
    // To execute workflow client.execute() would do. But we want to start workflow and immediately
    // return.
    WorkflowExecution execution = WorkflowClient.start(client::execute);

    sleep(Duration.ofSeconds(1));
    assertEquals(workflowId, execution.getWorkflowId());
    // Calls query multiple times to check at the end of the method that if it doesn't leak threads
    assertEquals("initial", client.getState());
    sleep(Duration.ofSeconds(1));

    client.mySignal("Hello ");
    sleep(Duration.ofSeconds(1));

    // Test client created using WorkflowExecution
    QueryableWorkflow client2 =
        workflowClient.newWorkflowStub(
            QueryableWorkflow.class, execution.getWorkflowId(), Optional.of(execution.getRunId()));
    assertEquals("Hello ", client2.getState());

    sleep(Duration.ofMillis(500));
    client2.mySignal("World!");
    sleep(Duration.ofMillis(500));
    assertEquals("World!", client2.getState());
    assertEquals(
        "Hello World!",
        workflowClient.newUntypedWorkflowStub(execution, Optional.empty()).getResult(String.class));
    client2.execute();
  }

  public static class TestSignalWithStartWorkflowImpl implements QueryableWorkflow {

    String state = "initial";
    List<String> signals = new ArrayList<>();
    CompletablePromise<Void> promise = Workflow.newPromise();

    @Override
    public String execute() {
      promise.get();
      return signals.get(0) + signals.get(1);
    }

    @Override
    public String getState() {
      return state;
    }

    @Override
    public void mySignal(String value) {
      state = value;
      signals.add(value);
      if (signals.size() == 2) {
        promise.complete(null);
      }
    }
  }

  @Test
  public void testSignalWithStart() throws Exception {
    // Test getTrace through replay by a local worker.
    Worker queryWorker;
    if (useExternalService) {
      WorkerFactory workerFactory = WorkerFactory.newInstance(workflowClient);
      queryWorker = workerFactory.newWorker(taskList);
    } else {
      queryWorker = testEnvironment.newWorker(taskList);
    }
    queryWorker.registerWorkflowImplementationTypes(TestSignalWithStartWorkflowImpl.class);
    startWorkerFor(TestSignalWorkflowImpl.class);
    WorkflowOptions.Builder optionsBuilder = newWorkflowOptionsBuilder(taskList);
    String workflowId = UUID.randomUUID().toString();
    optionsBuilder.setWorkflowId(workflowId);
    QueryableWorkflow client =
        workflowClient.newWorkflowStub(QueryableWorkflow.class, optionsBuilder.build());

    // SignalWithStart starts a workflow and delivers the signal to it.
    BatchRequest batch = workflowClient.newSignalWithStartRequest();
    batch.add(client::mySignal, "Hello ");
    batch.add(client::execute);
    WorkflowExecution execution = workflowClient.signalWithStart(batch);
    sleep(Duration.ofSeconds(1));

    // Test client created using WorkflowExecution
    QueryableWorkflow client2 =
        workflowClient.newWorkflowStub(QueryableWorkflow.class, optionsBuilder.build());
    // SignalWithStart delivers the signal to the already running workflow.
    BatchRequest batch2 = workflowClient.newSignalWithStartRequest();
    batch2.add(client2::mySignal, "World!");
    batch2.add(client2::execute);
    WorkflowExecution execution2 = workflowClient.signalWithStart(batch2);
    assertEquals(execution, execution2);

    sleep(Duration.ofMillis(500));
    assertEquals("World!", client2.getState());
    assertEquals(
        "Hello World!",
        workflowClient.newUntypedWorkflowStub(execution, Optional.empty()).getResult(String.class));

    // Check if that it starts closed workflow (AllowDuplicate is default IdReusePolicy)
    QueryableWorkflow client3 =
        workflowClient.newWorkflowStub(QueryableWorkflow.class, optionsBuilder.build());
    BatchRequest batch3 = workflowClient.newSignalWithStartRequest();
    batch3.add(client3::mySignal, "Hello ");
    batch3.add(client3::execute);
    WorkflowExecution execution3 = workflowClient.signalWithStart(batch3);
    assertEquals(execution.getWorkflowId(), execution3.getWorkflowId());
    client3.mySignal("World!");
    WorkflowStub untyped = WorkflowStub.fromTyped(client3);
    String result = untyped.getResult(String.class);
    assertEquals("Hello World!", result);

    // Make sure that cannot start if closed and RejectDuplicate policy
    QueryableWorkflow client4 =
        workflowClient.newWorkflowStub(
            QueryableWorkflow.class,
            optionsBuilder.setWorkflowIdReusePolicy(WorkflowIdReusePolicy.RejectDuplicate).build());
    BatchRequest batch4 = workflowClient.newSignalWithStartRequest();
    batch4.add(client4::mySignal, "Hello ");
    batch4.add(client4::execute);
    try {
      workflowClient.signalWithStart(batch4);
      fail("DuplicateWorkflowException expected");
    } catch (DuplicateWorkflowException e) {
      assertEquals(execution3.getRunId(), e.getExecution().getRunId());
    }
  }

  public static class TestNoQueryWorkflowImpl implements QueryableWorkflow {

    CompletablePromise<Void> promise = Workflow.newPromise();

    @Override
    public String execute() {
      promise.get();
      return "done";
    }

    @Override
    public String getState() {
      return "some state";
    }

    @Override
    public void mySignal(String value) {
      promise.complete(null);
    }
  }

  @Test
  public void testNoQueryThreadLeak() throws InterruptedException {
    startWorkerFor(TestNoQueryWorkflowImpl.class);
    int threadCount = ManagementFactory.getThreadMXBean().getThreadCount();
    WorkflowOptions.Builder optionsBuilder = newWorkflowOptionsBuilder(taskList);
    QueryableWorkflow client =
        workflowClient.newWorkflowStub(QueryableWorkflow.class, optionsBuilder.build());
    WorkflowClient.start(client::execute);
    sleep(Duration.ofSeconds(1));
    // Calls query multiple times to check at the end of the method that if it doesn't leak threads
    int queryCount = 100;
    for (int i = 0; i < queryCount; i++) {
      assertEquals("some state", client.getState());
      if (useExternalService) {
        // Sleep a little bit to avoid server throttling error.
        Thread.sleep(50);
      }
    }
    client.mySignal("Hello ");
    WorkflowStub.fromTyped(client).getResult(String.class);
    // Ensures that no threads were leaked due to query
    int threadsCreated = ManagementFactory.getThreadMXBean().getThreadCount() - threadCount;
    assertTrue("query leaks threads: " + threadsCreated, threadsCreated < queryCount);
  }

  @Test
  public void testSignalUntyped() {
    startWorkerFor(TestSignalWorkflowImpl.class);
    String workflowType = QueryableWorkflow.class.getSimpleName();
    AtomicReference<WorkflowExecution> execution = new AtomicReference<>();
    WorkflowStub workflowStub =
        workflowClient.newUntypedWorkflowStub(
            workflowType, newWorkflowOptionsBuilder(taskList).build());
    // To execute workflow client.execute() would do. But we want to start workflow and immediately
    // return.
    registerDelayedCallback(
        Duration.ofSeconds(1),
        () -> {
          assertEquals("initial", workflowStub.query("getState", String.class));
          workflowStub.signal("testSignal", "Hello ");
          sleep(Duration.ofMillis(500));
          while (!"Hello ".equals(workflowStub.query("getState", String.class))) {}
          assertEquals("Hello ", workflowStub.query("getState", String.class));
          workflowStub.signal("testSignal", "World!");
          while (!"World!".equals(workflowStub.query("getState", String.class))) {}
          assertEquals("World!", workflowStub.query("getState", String.class));
          assertEquals(
              "Hello World!",
              workflowClient
                  .newUntypedWorkflowStub(execution.get(), Optional.of(workflowType))
                  .getResult(String.class));
        });
    execution.set(workflowStub.start());
    assertEquals("Hello World!", workflowStub.getResult(String.class));
    assertEquals("World!", workflowStub.query("getState", String.class));
    WorkflowClient client =
        WorkflowClient.newInstance(
            service,
            WorkflowClientOptions.newBuilder()
                .setNamespace(NAMESPACE)
                .setQueryRejectCondition(QueryRejectCondition.NotOpen)
                .build());
    WorkflowStub workflowStubNotOptionRejectCondition =
        client.newUntypedWorkflowStub(execution.get(), Optional.of(workflowType));
    try {
      workflowStubNotOptionRejectCondition.query("getState", String.class);
      fail("unreachable");
    } catch (WorkflowQueryRejectedException e) {
      assertEquals(WorkflowExecutionStatus.Completed, e.getWorkflowExecutionStatus());
    }
  }

  static final AtomicInteger decisionCount = new AtomicInteger();
  static CompletableFuture<Boolean> sendSignal;

  public static class TestSignalDuringLastDecisionWorkflowImpl implements TestWorkflowSignaled {

    private String signal;

    @Override
    public String execute() {
      if (decisionCount.incrementAndGet() == 1) {
        sendSignal.complete(true);
        // Never sleep in a real workflow using Thread.sleep.
        // Here it is to simulate a race condition.
        try {
          Thread.sleep(1000);
        } catch (InterruptedException e) {
          throw new RuntimeException(e);
        }
      }
      return signal;
    }

    @Override
    public void signal1(String arg) {
      signal = arg;
    }
  }

  @Test
  public void testSignalDuringLastDecision() {
    decisionCount.set(0);
    sendSignal = new CompletableFuture<>();
    startWorkerFor(TestSignalDuringLastDecisionWorkflowImpl.class);
    WorkflowOptions.Builder options = newWorkflowOptionsBuilder(taskList);
    options.setWorkflowId("testSignalDuringLastDecision-" + UUID.randomUUID().toString());
    TestWorkflowSignaled client =
        workflowClient.newWorkflowStub(TestWorkflowSignaled.class, options.build());
    WorkflowExecution execution = WorkflowClient.start(client::execute);
    registerDelayedCallback(
        Duration.ofSeconds(1),
        () -> {
          try {
            try {
              sendSignal.get(2, TimeUnit.SECONDS);
            } catch (InterruptedException e) {
              throw new RuntimeException(e);
            }
            client.signal1("Signal Input");
          } catch (TimeoutException | ExecutionException e) {
            throw new RuntimeException(e);
          }
          assertEquals(
              "Signal Input",
              workflowClient
                  .newUntypedWorkflowStub(execution, Optional.empty())
                  .getResult(String.class));
        });
    sleep(Duration.ofSeconds(2));
  }

  public static class TestTimerCallbackBlockedWorkflowImpl implements TestWorkflow1 {

    @Override
    public String execute(String taskList) {
      Promise<Void> timer1 = Workflow.newTimer(Duration.ZERO);
      Promise<Void> timer2 = Workflow.newTimer(Duration.ofSeconds(1));

      return timer1
          .thenApply(
              e -> {
                timer2.get();
                return "timer2Fired";
              })
          .get();
    }
  }

  /** Test that it is not allowed to block in the timer callback thread. */
  @Test
  public void testTimerCallbackBlocked() {
    startWorkerFor(TestTimerCallbackBlockedWorkflowImpl.class);
    WorkflowOptions options =
        WorkflowOptions.newBuilder()
            .setWorkflowRunTimeout(Duration.ofSeconds(10))
            .setWorkflowTaskTimeout(Duration.ofSeconds(1))
            .setTaskList(taskList)
            .build();
    TestWorkflow1 client = workflowClient.newWorkflowStub(TestWorkflow1.class, options);
    String result = client.execute(taskList);
    assertEquals("timer2Fired", result);
  }

  @WorkflowInterface
  public interface ITestChild {

    @WorkflowMethod
    String execute(String arg, int delay);
  }

  @WorkflowInterface
  public interface ITestNamedChild {

    @WorkflowMethod(name = "namedChild")
    String execute(String arg);
  }

  private static String child2Id;

  public static class TestParentWorkflow implements TestWorkflow1 {

    private final ITestChild child1 = Workflow.newChildWorkflowStub(ITestChild.class);
    private final ITestNamedChild child2;

    public TestParentWorkflow() {
      ChildWorkflowOptions options =
          ChildWorkflowOptions.newBuilder().setWorkflowId(child2Id).build();
      child2 = Workflow.newChildWorkflowStub(ITestNamedChild.class, options);
    }

    @Override
    public String execute(String taskList) {
      Promise<String> r1 = Async.function(child1::execute, "Hello ", 0);
      String r2 = child2.execute("World!");
      assertEquals(child2Id, Workflow.getWorkflowExecution(child2).get().getWorkflowId());
      return r1.get() + r2;
    }
  }

  public static class TestParentWorkflowWithChildTimeout implements TestWorkflow1 {

    private final ITestChild child;

    public TestParentWorkflowWithChildTimeout() {
      ChildWorkflowOptions options =
          ChildWorkflowOptions.newBuilder().setWorkflowRunTimeout(Duration.ofSeconds(1)).build();
      child = Workflow.newChildWorkflowStub(ITestChild.class, options);
    }

    @Override
    public String execute(String taskList) {
      try {
        child.execute("Hello ", (int) Duration.ofDays(1).toMillis());
      } catch (Exception e) {
        return e.getClass().getSimpleName();
      }
      throw new RuntimeException("not reachable");
    }
  }

  public static class TestChild implements ITestChild {

    @Override
    public String execute(String arg, int delay) {
      Workflow.sleep(delay);
      return arg.toUpperCase();
    }
  }

  public static class TestNamedChild implements ITestNamedChild {

    @Override
    public String execute(String arg) {
      return arg.toUpperCase();
    }
  }

  @Test
  public void testChildWorkflow() {
    child2Id = UUID.randomUUID().toString();
    startWorkerFor(TestParentWorkflow.class, TestNamedChild.class, TestChild.class);

    WorkflowOptions options =
        WorkflowOptions.newBuilder()
            .setWorkflowRunTimeout(Duration.ofSeconds(200))
            .setWorkflowTaskTimeout(Duration.ofSeconds(60))
            .setTaskList(taskList)
            .build();
    TestWorkflow1 client = workflowClient.newWorkflowStub(TestWorkflow1.class, options);
    assertEquals("HELLO WORLD!", client.execute(taskList));
  }

  @Test
  public void testChildWorkflowTimeout() {
    child2Id = UUID.randomUUID().toString();
    startWorkerFor(TestParentWorkflowWithChildTimeout.class, TestChild.class);

    WorkflowOptions options =
        WorkflowOptions.newBuilder()
            .setWorkflowRunTimeout(Duration.ofSeconds(200))
            .setWorkflowTaskTimeout(Duration.ofSeconds(60))
            .setTaskList(taskList)
            .build();
    TestWorkflow1 client = workflowClient.newWorkflowStub(TestWorkflow1.class, options);
    assertEquals("ChildWorkflowTimedOutException", client.execute(taskList));
  }

  public static class TestParentWorkflowContinueAsNew implements TestWorkflow1 {

    private final ITestChild child1 =
        Workflow.newChildWorkflowStub(
            ITestChild.class,
            ChildWorkflowOptions.newBuilder()
                .setWorkflowIdReusePolicy(WorkflowIdReusePolicy.RejectDuplicate)
                .build());
    private final TestWorkflow1 self = Workflow.newContinueAsNewStub(TestWorkflow1.class);

    @Override
    public String execute(String arg) {
      child1.execute("Hello", 0);
      if (arg.length() > 0) {
        self.execute(""); // continue as new
      }
      return "foo";
    }
  }

  /** Reproduction of a bug when a child of continued as new workflow has the same UUID ID. */
  @Test
  public void testParentContinueAsNew() {
    child2Id = UUID.randomUUID().toString();
    startWorkerFor(TestParentWorkflowContinueAsNew.class, TestChild.class);

    WorkflowOptions options =
        WorkflowOptions.newBuilder()
            .setWorkflowRunTimeout(Duration.ofSeconds(200))
            .setWorkflowTaskTimeout(Duration.ofSeconds(60))
            .setTaskList(taskList)
            .build();
    TestWorkflow1 client = workflowClient.newWorkflowStub(TestWorkflow1.class, options);
    assertEquals("foo", client.execute("not empty"));
  }

  private static String childReexecuteId = UUID.randomUUID().toString();

  @WorkflowInterface
  public interface WorkflowIdReusePolicyParent {

    @WorkflowMethod
    String execute(boolean parallel, WorkflowIdReusePolicy policy);
  }

  public static class TestChildReexecuteWorkflow implements WorkflowIdReusePolicyParent {

    public TestChildReexecuteWorkflow() {}

    @Override
    public String execute(boolean parallel, WorkflowIdReusePolicy policy) {
      ChildWorkflowOptions options =
          ChildWorkflowOptions.newBuilder()
              .setWorkflowId(childReexecuteId)
              .setWorkflowIdReusePolicy(policy)
              .build();

      ITestNamedChild child1 = Workflow.newChildWorkflowStub(ITestNamedChild.class, options);
      Promise<String> r1P = Async.function(child1::execute, "Hello ");
      String r1 = null;
      if (!parallel) {
        r1 = r1P.get();
      }
      ITestNamedChild child2 = Workflow.newChildWorkflowStub(ITestNamedChild.class, options);
      ChildWorkflowStub child2Stub = ChildWorkflowStub.fromTyped(child2);
      // Same as String r2 = child2.execute("World!");
      String r2 = child2Stub.execute(String.class, "World!");
      if (parallel) {
        r1 = r1P.get();
      }
      assertEquals(childReexecuteId, Workflow.getWorkflowExecution(child1).get().getWorkflowId());
      assertEquals(childReexecuteId, Workflow.getWorkflowExecution(child2).get().getWorkflowId());
      return r1 + r2;
    }
  }

  @Test
  public void testChildAlreadyRunning() {
    startWorkerFor(TestChildReexecuteWorkflow.class, TestNamedChild.class);

    WorkflowOptions options =
        WorkflowOptions.newBuilder()
            .setWorkflowRunTimeout(Duration.ofSeconds(200))
            .setWorkflowTaskTimeout(Duration.ofSeconds(60))
            .setTaskList(taskList)
            .build();
    WorkflowIdReusePolicyParent client =
        workflowClient.newWorkflowStub(WorkflowIdReusePolicyParent.class, options);
    try {
      client.execute(false, WorkflowIdReusePolicy.RejectDuplicate);
      fail("unreachable");
    } catch (WorkflowFailureException e) {
      assertTrue(e.getCause() instanceof StartChildWorkflowFailedException);
    }
  }

  @Test
  public void testChildStartTwice() {
    startWorkerFor(TestChildReexecuteWorkflow.class, TestNamedChild.class);

    WorkflowOptions options =
        WorkflowOptions.newBuilder()
            .setWorkflowRunTimeout(Duration.ofSeconds(200))
            .setWorkflowTaskTimeout(Duration.ofSeconds(60))
            .setTaskList(taskList)
            .build();
    WorkflowIdReusePolicyParent client =
        workflowClient.newWorkflowStub(WorkflowIdReusePolicyParent.class, options);
    try {
      client.execute(true, WorkflowIdReusePolicy.RejectDuplicate);
      fail("unreachable");
    } catch (WorkflowFailureException e) {
      assertTrue(e.getCause() instanceof StartChildWorkflowFailedException);
    }
  }

  @Test
  public void testChildReexecute() {
    startWorkerFor(TestChildReexecuteWorkflow.class, TestNamedChild.class);

    WorkflowOptions options =
        WorkflowOptions.newBuilder()
            .setWorkflowRunTimeout(Duration.ofSeconds(200))
            .setWorkflowTaskTimeout(Duration.ofSeconds(60))
            .setTaskList(taskList)
            .build();
    WorkflowIdReusePolicyParent client =
        workflowClient.newWorkflowStub(WorkflowIdReusePolicyParent.class, options);
    assertEquals("HELLO WORLD!", client.execute(false, WorkflowIdReusePolicy.AllowDuplicate));
  }

  public static class TestChildWorkflowRetryWorkflow implements TestWorkflow1 {

    private ITestChild child;

    public TestChildWorkflowRetryWorkflow() {}

    @Override
    public String execute(String taskList) {
      ChildWorkflowOptions options =
          ChildWorkflowOptions.newBuilder()
              .setWorkflowRunTimeout(Duration.ofSeconds(500))
              .setWorkflowTaskTimeout(Duration.ofSeconds(2))
              .setTaskList(taskList)
              .setRetryOptions(
                  RetryOptions.newBuilder()
                      .setMaximumInterval(Duration.ofSeconds(1))
                      .setInitialInterval(Duration.ofSeconds(1))
                      .setMaximumAttempts(3)
                      .build())
              .build();
      child = Workflow.newChildWorkflowStub(ITestChild.class, options);

      return child.execute(taskList, 0);
    }
  }

  @ActivityInterface
  public interface AngryChildActivity {

    @ActivityMethod
    void execute();
  }

  public static class AngryChildActivityImpl implements AngryChildActivity {

    private long invocationCount;

    @Override
    public void execute() {
      invocationCount++;
    }

    public long getInvocationCount() {
      return invocationCount;
    }
  }

  public static class AngryChild implements ITestChild {

    @Override
    public String execute(String taskList, int delay) {
      AngryChildActivity activity =
          Workflow.newActivityStub(
              AngryChildActivity.class,
              ActivityOptions.newBuilder()
                  .setTaskList(taskList)
                  .setScheduleToCloseTimeout(Duration.ofSeconds(5))
                  .build());
      activity.execute();
      throw new UnsupportedOperationException("simulated failure");
    }
  }

  @Test
  public void testChildWorkflowRetry() {
    AngryChildActivityImpl angryChildActivity = new AngryChildActivityImpl();
    worker.registerActivitiesImplementations(angryChildActivity);
    startWorkerFor(TestChildWorkflowRetryWorkflow.class, AngryChild.class);

    WorkflowOptions options =
        WorkflowOptions.newBuilder()
            .setWorkflowRunTimeout(Duration.ofSeconds(20))
            .setWorkflowTaskTimeout(Duration.ofSeconds(2))
            .setTaskList(taskList)
            .build();
    TestWorkflow1 client = workflowClient.newWorkflowStub(TestWorkflow1.class, options);
    try {
      client.execute(taskList);
      fail("unreachable");
    } catch (WorkflowException e) {
      assertTrue(e.toString(), e.getCause() instanceof ChildWorkflowFailureException);
      assertTrue(e.toString(), e.getCause().getCause() instanceof UnsupportedOperationException);
      assertEquals("simulated failure", e.getCause().getCause().getMessage());
    }
    assertEquals("TestWorkflow1", lastStartedWorkflowType.get());
    assertEquals(3, angryChildActivity.getInvocationCount());
  }

  /**
   * Tests that history that was created before server side retry was supported is backwards
   * compatible with the client that supports the server side retry.
   */
  @Test
  @Ignore // TODO(maxim): Fix history JSON serialization
  public void testChildWorkflowRetryReplay() throws Exception {
    Assume.assumeFalse("skipping for docker tests", useExternalService);

    WorkflowReplayer.replayWorkflowExecutionFromResource(
        "testChildWorkflowRetryHistory.json", TestChildWorkflowRetryWorkflow.class);
  }

  public static class TestChildWorkflowExecutionPromiseHandler implements TestWorkflow1 {

    private ITestNamedChild child;

    @Override
    public String execute(String taskList) {
      child = Workflow.newChildWorkflowStub(ITestNamedChild.class);
      Promise<String> childResult = Async.function(child::execute, "foo");
      Promise<WorkflowExecution> executionPromise = Workflow.getWorkflowExecution(child);
      CompletablePromise<String> result = Workflow.newPromise();
      // Ensure that the callback can execute Workflow.* functions.
      executionPromise.thenApply(
          (we) -> {
            Workflow.sleep(Duration.ofSeconds(1));
            result.complete(childResult.get());
            return null;
          });
      return result.get();
    }
  }

  /** Tests that handler of the WorkflowExecution promise is executed in a workflow thread. */
  @Test
  public void testChildWorkflowExecutionPromiseHandler() {
    startWorkerFor(TestChildWorkflowExecutionPromiseHandler.class, TestNamedChild.class);

    WorkflowClient wc;
    if (useExternalService) {
      wc =
          WorkflowClient.newInstance(
              service, WorkflowClientOptions.newBuilder().setNamespace(NAMESPACE).build());
    } else {
      wc = testEnvironment.getWorkflowClient();
    }
    WorkflowOptions options =
        WorkflowOptions.newBuilder()
            .setWorkflowRunTimeout(Duration.ofSeconds(20))
            .setWorkflowTaskTimeout(Duration.ofSeconds(2))
            .setTaskList(taskList)
            .build();
    TestWorkflow1 client = wc.newWorkflowStub(TestWorkflow1.class, options);
    String result = client.execute(taskList);
    assertEquals("FOO", result);
  }

  public static class TestSignalExternalWorkflow implements TestWorkflowSignaled {

    private final SignalingChild child = Workflow.newChildWorkflowStub(SignalingChild.class);

    private final CompletablePromise<Object> fromSignal = Workflow.newPromise();

    @Override
    public String execute() {
      Promise<String> result =
          Async.function(child::execute, "Hello", Workflow.getWorkflowInfo().getWorkflowId());
      return result.get() + " " + fromSignal.get() + "!";
    }

    @Override
    public void signal1(String arg) {
      fromSignal.complete(arg);
    }
  }

  @WorkflowInterface
  public interface SignalingChild {

    @WorkflowMethod
    String execute(String arg, String parentWorkflowId);
  }

  public static class SignalingChildImpl implements SignalingChild {

    @Override
    public String execute(String greeting, String parentWorkflowId) {
      WorkflowExecution parentExecution =
          WorkflowExecution.newBuilder().setWorkflowId(parentWorkflowId).build();
      TestWorkflowSignaled parent =
          Workflow.newExternalWorkflowStub(TestWorkflowSignaled.class, parentExecution);
      ExternalWorkflowStub untyped = ExternalWorkflowStub.fromTyped(parent);
      //  Same as parent.signal1("World");
      untyped.signal("testSignal", "World");
      return greeting;
    }
  }

  @Test
  public void testSignalExternalWorkflow() {
    startWorkerFor(TestSignalExternalWorkflow.class, SignalingChildImpl.class);
    WorkflowOptions options =
        WorkflowOptions.newBuilder()
            .setWorkflowRunTimeout(Duration.ofSeconds(2000))
            .setWorkflowTaskTimeout(Duration.ofSeconds(60))
            .setTaskList(taskList)
            .build();
    TestWorkflowSignaled client =
        workflowClient.newWorkflowStub(TestWorkflowSignaled.class, options);
    assertEquals("Hello World!", client.execute());
    WorkflowStub stub = WorkflowStub.fromTyped(client);
    tracer.setExpected(
        "interceptExecuteWorkflow " + stub.getExecution().getWorkflowId(),
        "registerSignal testSignal",
        "executeChildWorkflow SignalingChild",
        "interceptExecuteWorkflow " + UUID_REGEXP, // child
        "signalExternalWorkflow " + UUID_REGEXP + " testSignal");
  }

  public static class TestUntypedSignalExternalWorkflow implements TestWorkflowSignaled {

    private final ChildWorkflowStub child = Workflow.newUntypedChildWorkflowStub("SignalingChild");

    private final CompletablePromise<Object> fromSignal = Workflow.newPromise();

    @Override
    public String execute() {
      Promise<String> result =
          child.executeAsync(String.class, "Hello", Workflow.getWorkflowInfo().getWorkflowId());
      return result.get() + " " + fromSignal.get() + "!";
    }

    @Override
    public void signal1(String arg) {
      fromSignal.complete(arg);
    }
  }

  public static class UntypedSignalingChildImpl implements SignalingChild {

    @Override
    public String execute(String greeting, String parentWorkflowId) {
      ExternalWorkflowStub parent = Workflow.newUntypedExternalWorkflowStub(parentWorkflowId);
      parent.signal("testSignal", "World");
      return greeting;
    }
  }

  @Test
  public void testUntypedSignalExternalWorkflow() {
    startWorkerFor(TestUntypedSignalExternalWorkflow.class, UntypedSignalingChildImpl.class);
    WorkflowOptions options =
        WorkflowOptions.newBuilder()
            .setWorkflowRunTimeout(Duration.ofSeconds(20))
            .setWorkflowTaskTimeout(Duration.ofSeconds(2))
            .setTaskList(taskList)
            .build();
    TestWorkflowSignaled client =
        workflowClient.newWorkflowStub(TestWorkflowSignaled.class, options);
    assertEquals("Hello World!", client.execute());
  }

  public static class TestSignalExternalWorkflowFailure implements TestWorkflow1 {

    @Override
    public String execute(String taskList) {
      WorkflowExecution parentExecution =
          WorkflowExecution.newBuilder().setWorkflowId("invalid id").build();
      TestWorkflowSignaled workflow =
          Workflow.newExternalWorkflowStub(TestWorkflowSignaled.class, parentExecution);
      workflow.signal1("World");
      return "ignored";
    }
  }

  @Test
  public void testSignalExternalWorkflowFailure() {
    startWorkerFor(TestSignalExternalWorkflowFailure.class);
    WorkflowOptions options =
        WorkflowOptions.newBuilder()
            .setWorkflowRunTimeout(Duration.ofSeconds(20))
            .setWorkflowTaskTimeout(Duration.ofSeconds(2))
            .setTaskList(taskList)
            .build();
    TestWorkflow1 client = workflowClient.newWorkflowStub(TestWorkflow1.class, options);
    try {
      client.execute(taskList);
      fail("unreachable");
    } catch (WorkflowFailureException e) {
      assertTrue(e.getCause() instanceof SignalExternalWorkflowException);
      assertEquals(
          "invalid id",
          ((SignalExternalWorkflowException) e.getCause()).getSignaledExecution().getWorkflowId());
      assertEquals(
          WorkflowExecutionFailedCause.UnknownExternalWorkflowExecution,
          ((SignalExternalWorkflowException) e.getCause()).getFailureCause());
    }
  }

  public static class TestSignalExternalWorkflowImmediateCancellation implements TestWorkflow1 {

    @Override
    public String execute(String taskList) {
      WorkflowExecution parentExecution =
          WorkflowExecution.newBuilder().setWorkflowId("invalid id").build();
      TestWorkflowSignaled workflow =
          Workflow.newExternalWorkflowStub(TestWorkflowSignaled.class, parentExecution);
      CompletablePromise<Void> signal = Workflow.newPromise();
      CancellationScope scope =
          Workflow.newCancellationScope(
              () -> signal.completeFrom(Async.procedure(workflow::signal1, "World")));
      scope.run();
      scope.cancel();
      try {
        signal.get();
      } catch (IllegalArgumentException e) {
        // expected
      }
      return "result";
    }
  }

  @Test
  public void testSignalExternalWorkflowImmediateCancellation() {
    startWorkerFor(TestSignalExternalWorkflowImmediateCancellation.class);
    WorkflowOptions options =
        WorkflowOptions.newBuilder()
            .setWorkflowRunTimeout(Duration.ofSeconds(20))
            .setWorkflowTaskTimeout(Duration.ofSeconds(2))
            .setTaskList(taskList)
            .build();
    TestWorkflow1 client = workflowClient.newWorkflowStub(TestWorkflow1.class, options);
    try {
      client.execute(taskList);
      fail("unreachable");
    } catch (WorkflowFailureException e) {
      assertTrue(e.getCause() instanceof CancellationException);
    }
  }

  public static class TestChildWorkflowAsyncRetryWorkflow implements TestWorkflow1 {

    private ITestChild child;

    public TestChildWorkflowAsyncRetryWorkflow() {}

    @Override
    public String execute(String taskList) {
      ChildWorkflowOptions options =
          ChildWorkflowOptions.newBuilder()
              .setWorkflowRunTimeout(Duration.ofSeconds(5))
              .setWorkflowTaskTimeout(Duration.ofSeconds(2))
              .setTaskList(taskList)
              .setRetryOptions(
                  RetryOptions.newBuilder()
                      .setMaximumInterval(Duration.ofSeconds(1))
                      .setInitialInterval(Duration.ofSeconds(1))
                      .setMaximumAttempts(3)
                      .build())
              .build();
      child = Workflow.newChildWorkflowStub(ITestChild.class, options);
      return Async.function(child::execute, taskList, 0).get();
    }
  }

  @Test
  public void testChildWorkflowAsyncRetry() {
    AngryChildActivityImpl angryChildActivity = new AngryChildActivityImpl();
    worker.registerActivitiesImplementations(angryChildActivity);
    startWorkerFor(TestChildWorkflowAsyncRetryWorkflow.class, AngryChild.class);

    WorkflowOptions options =
        WorkflowOptions.newBuilder()
            .setWorkflowRunTimeout(Duration.ofSeconds(20))
            .setWorkflowTaskTimeout(Duration.ofSeconds(2))
            .setTaskList(taskList)
            .build();
    TestWorkflow1 client = workflowClient.newWorkflowStub(TestWorkflow1.class, options);
    try {
      client.execute(taskList);
      fail("unreachable");
    } catch (WorkflowException e) {
      assertTrue(
          String.valueOf(e.getCause()), e.getCause() instanceof ChildWorkflowFailureException);
      assertTrue(e.getCause().getCause() instanceof UnsupportedOperationException);
      assertEquals("simulated failure", e.getCause().getCause().getMessage());
    }
    assertEquals(3, angryChildActivity.getInvocationCount());
  }

  private static int testDecisionFailureBackoffReplayCount;

  public static class TestDecisionFailureBackoff implements TestWorkflow1 {

    @Override
    public String execute(String taskList) {
      if (testDecisionFailureBackoffReplayCount++ < 2) {
        throw new Error("simulated decision failure");
      }
      return "result1";
    }
  }

  @Test
  public void testDecisionFailureBackoff() {
    testDecisionFailureBackoffReplayCount = 0;
    startWorkerFor(TestDecisionFailureBackoff.class);
    WorkflowOptions o =
        WorkflowOptions.newBuilder()
            .setWorkflowRunTimeout(Duration.ofSeconds(10))
            .setWorkflowTaskTimeout(Duration.ofSeconds(1))
            .setTaskList(taskList)
            .build();

    TestWorkflow1 workflowStub = workflowClient.newWorkflowStub(TestWorkflow1.class, o);
    long start = currentTimeMillis();
    String result = workflowStub.execute(taskList);
    long elapsed = currentTimeMillis() - start;
    assertTrue("spinned on fail decision", elapsed > 1000);
    assertEquals("result1", result);
  }

  public static class TestAwait implements TestWorkflow1 {

    private int i;
    private int j;

    @Override
    public String execute(String taskList) {
      StringBuilder result = new StringBuilder();
      Async.procedure(
          () -> {
            while (true) {
              Workflow.await(() -> i > j);
              result.append(" awoken i=" + i);
              j++;
            }
          });

      for (i = 1; i < 3; i++) {
        Workflow.await(() -> j >= i);
        result.append(" loop i=" + i);
      }
      assertFalse(Workflow.await(Duration.ZERO, () -> false));
      return result.toString();
    }
  }

  @Test
  public void testAwait() {
    startWorkerFor(TestAwait.class);
    TestWorkflow1 workflowStub =
        workflowClient.newWorkflowStub(
            TestWorkflow1.class, newWorkflowOptionsBuilder(taskList).build());
    String result = workflowStub.execute(taskList);
    assertEquals(" awoken i=1 loop i=1 awoken i=2 loop i=2", result);
  }

  private static Map<String, AtomicInteger> retryCount = new ConcurrentHashMap<>();

  @WorkflowInterface
  public interface TestWorkflowRetry {

    @WorkflowMethod
    String execute(String testName);
  }

  public static class TestWorkflowRetryImpl implements TestWorkflowRetry {

    @Override
    public String execute(String testName) {
      AtomicInteger count = retryCount.get(testName);
      if (count == null) {
        count = new AtomicInteger();
        retryCount.put(testName, count);
      }
      throw new IllegalStateException("simulated " + count.incrementAndGet());
    }
  }

  @Test
  public void testWorkflowRetry() {
    startWorkerFor(TestWorkflowRetryImpl.class);
    RetryOptions workflowRetryOptions =
        RetryOptions.newBuilder()
            .setInitialInterval(Duration.ofSeconds(1))
            .setMaximumAttempts(3)
            .setBackoffCoefficient(1.0)
            .build();
    TestWorkflowRetry workflowStub =
        workflowClient.newWorkflowStub(
            TestWorkflowRetry.class,
            newWorkflowOptionsBuilder(taskList).setRetryOptions(workflowRetryOptions).build());
    long start = currentTimeMillis();
    try {
      workflowStub.execute(testName.getMethodName());
      fail("unreachable");
    } catch (WorkflowException e) {
      assertEquals(e.toString(), "simulated 3", e.getCause().getMessage());
    } finally {
      long elapsed = currentTimeMillis() - start;
      assertTrue(String.valueOf(elapsed), elapsed >= 2000); // Ensure that retry delays the restart
    }
  }

  public static class TestWorkflowRetryDoNotRetryException implements TestWorkflowRetry {

    @Override
    public String execute(String testName) {
      AtomicInteger count = retryCount.get(testName);
      if (count == null) {
        count = new AtomicInteger();
        retryCount.put(testName, count);
      }
      int c = count.incrementAndGet();
      if (c < 3) {
        throw new IllegalStateException("simulated " + c);
      } else {
        throw new IllegalArgumentException("simulated " + c);
      }
    }
  }

  @Test
  public void testWorkflowRetryDoNotRetryException() {
    startWorkerFor(TestWorkflowRetryDoNotRetryException.class);
    RetryOptions workflowRetryOptions =
        RetryOptions.newBuilder()
            .setInitialInterval(Duration.ofSeconds(1))
            .setDoNotRetry(IllegalArgumentException.class)
            .setMaximumAttempts(100)
            .setBackoffCoefficient(1.0)
            .build();
    TestWorkflowRetry workflowStub =
        workflowClient.newWorkflowStub(
            TestWorkflowRetry.class,
            newWorkflowOptionsBuilder(taskList).setRetryOptions(workflowRetryOptions).build());
    try {
      workflowStub.execute(testName.getMethodName());
      fail("unreachable");
    } catch (WorkflowException e) {
      assertTrue(e.getCause() instanceof IllegalArgumentException);
      assertEquals("simulated 3", e.getCause().getMessage());
    }
  }

  @WorkflowInterface
  public interface TestWorkflowRetryWithMethodRetry {

    @WorkflowMethod
    @MethodRetry(
<<<<<<< HEAD
        initialIntervalSeconds = 1,
        maximumIntervalSeconds = 1,
        maximumAttempts = 30,
        expirationSeconds = 100,
        doNotRetry = IllegalArgumentException.class)
=======
      initialIntervalSeconds = 1,
      maximumIntervalSeconds = 1,
      maximumAttempts = 30,
      doNotRetry = IllegalArgumentException.class
    )
>>>>>>> 61902827
    String execute(String testName);
  }

  public static class TestWorkflowRetryWithMethodRetryImpl
      implements TestWorkflowRetryWithMethodRetry {

    @Override
    public String execute(String testName) {
      AtomicInteger count = retryCount.get(testName);
      if (count == null) {
        count = new AtomicInteger();
        retryCount.put(testName, count);
      }
      int c = count.incrementAndGet();
      if (c < 3) {
        throw new IllegalStateException("simulated " + c);
      } else {
        throw new IllegalArgumentException("simulated " + c);
      }
    }
  }

  @Test
  public void testWorkflowRetryWithMethodRetryDoNotRetryException() {
    startWorkerFor(TestWorkflowRetryWithMethodRetryImpl.class);
    TestWorkflowRetryWithMethodRetry workflowStub =
        workflowClient.newWorkflowStub(
            TestWorkflowRetryWithMethodRetry.class, newWorkflowOptionsBuilder(taskList).build());
    try {
      workflowStub.execute(testName.getMethodName());
      fail("unreachable");
    } catch (WorkflowException e) {
      assertTrue(e.getCause().toString(), e.getCause() instanceof IllegalArgumentException);
      assertEquals("simulated 3", e.getCause().getMessage());
    }
  }

  @WorkflowInterface
  public interface TestWorkflowWithCronSchedule {
    @WorkflowMethod
    @CronSchedule("0 * * * *")
    String execute(String testName);
  }

  static String lastCompletionResult;

  public static class TestWorkflowWithCronScheduleImpl implements TestWorkflowWithCronSchedule {

    @Override
    public String execute(String testName) {
      Logger log = Workflow.getLogger(TestWorkflowWithCronScheduleImpl.class);

      if (CancellationScope.current().isCancelRequested()) {
        log.debug("TestWorkflowWithCronScheduleImpl run cancelled.");
        return null;
      }

      lastCompletionResult = Workflow.getLastCompletionResult(String.class);

      AtomicInteger count = retryCount.get(testName);
      if (count == null) {
        count = new AtomicInteger();
        retryCount.put(testName, count);
      }
      int c = count.incrementAndGet();

      if (c == 3) {
        throw new RuntimeException("simulated error");
      }

      SimpleDateFormat sdf = new SimpleDateFormat("MMM dd,yyyy HH:mm:ss.SSS");
      Date now = new Date(Workflow.currentTimeMillis());
      log.debug("TestWorkflowWithCronScheduleImpl run at " + sdf.format(now));
      return "run " + c;
    }
  }

  @Test
  public void testWorkflowWithCronSchedule() {
    // Min interval in cron is 1min. So we will not test it against real service in Jenkins.
    // Feel free to uncomment the line below and test in local.
    Assume.assumeFalse("skipping as test will timeout", useExternalService);

    startWorkerFor(TestWorkflowWithCronScheduleImpl.class);

    WorkflowStub client =
        workflowClient.newUntypedWorkflowStub(
            "TestWorkflowWithCronSchedule",
            newWorkflowOptionsBuilder(taskList)
                .setWorkflowRunTimeout(Duration.ofHours(1))
                .setCronSchedule("0 * * * *")
                .build());
    registerDelayedCallback(Duration.ofHours(3), client::cancel);
    client.start(testName.getMethodName());

    try {
      client.getResult(String.class);
      fail("unreachable");
    } catch (CancellationException ignored) {
    }

    // Run 3 failed. So on run 4 we get the last completion result from run 2.
    assertEquals("run 2", lastCompletionResult);
  }

  public static class TestCronParentWorkflow implements TestWorkflow1 {

    private final TestWorkflowWithCronSchedule cronChild =
        Workflow.newChildWorkflowStub(TestWorkflowWithCronSchedule.class);

    @Override
    public String execute(String taskList) {
      return cronChild.execute(taskList);
    }
  }

  @Test
  public void testChildWorkflowWithCronSchedule() {
    // Min interval in cron is 1min. So we will not test it against real service in Jenkins.
    // Feel free to uncomment the line below and test in local.
    Assume.assumeFalse("skipping as test will timeout", useExternalService);

    startWorkerFor(TestCronParentWorkflow.class, TestWorkflowWithCronScheduleImpl.class);

    WorkflowStub client =
        workflowClient.newUntypedWorkflowStub(
            "TestWorkflow1",
            newWorkflowOptionsBuilder(taskList)
                .setWorkflowRunTimeout(Duration.ofHours(10))
                .build());
    client.start(testName.getMethodName());
    testEnvironment.sleep(Duration.ofHours(3));
    client.cancel();

    try {
      client.getResult(String.class);
      fail("unreachable");
    } catch (CancellationException ignored) {
    }

    // Run 3 failed. So on run 4 we get the last completion result from run 2.
    assertEquals("run 2", lastCompletionResult);
  }

  @ActivityInterface
  public interface TestActivities {

    String sleepActivity(long milliseconds, int input);

    String activityWithDelay(long milliseconds, boolean heartbeatMoreThanOnce);

    String activity();

    @ActivityMethod(name = "customActivity1")
    int activity1(int input);

    String activity2(String a1, int a2);

    String activity3(String a1, int a2, int a3);

    String activity4(String a1, int a2, int a3, int a4);

    String activity5(String a1, int a2, int a3, int a4, int a5);

    String activity6(String a1, int a2, int a3, int a4, int a5, int a6);

    void proc();

    void proc1(String input);

    void proc2(String a1, int a2);

    void proc3(String a1, int a2, int a3);

    void proc4(String a1, int a2, int a3, int a4);

    void proc5(String a1, int a2, int a3, int a4, int a5);

    void proc6(String a1, int a2, int a3, int a4, int a5, int a6);

    void heartbeatAndThrowIO();

    void throwIO();

    void neverComplete();

<<<<<<< HEAD
    @MethodRetry(
        initialIntervalSeconds = 1,
        maximumIntervalSeconds = 1,
        maximumAttempts = 3,
        expirationSeconds = 100)
=======
    @MethodRetry(initialIntervalSeconds = 1, maximumIntervalSeconds = 1, maximumAttempts = 3)
>>>>>>> 61902827
    void throwIOAnnotated();

    List<UUID> activityUUIDList(List<UUID> arg);
  }

  private static class TestActivitiesImpl implements TestActivities {

    final ActivityCompletionClient completionClient;
    final List<String> invocations = Collections.synchronizedList(new ArrayList<>());
    final List<String> procResult = Collections.synchronizedList(new ArrayList<>());
    final AtomicInteger heartbeatCounter = new AtomicInteger();
    private final ThreadPoolExecutor executor =
        new ThreadPoolExecutor(0, 100, 1, TimeUnit.SECONDS, new LinkedBlockingQueue<>());
    int lastAttempt;

    private TestActivitiesImpl(ActivityCompletionClient completionClient) {
      this.completionClient = completionClient;
    }

    void close() throws InterruptedException {
      executor.shutdownNow();
      executor.awaitTermination(1, TimeUnit.MINUTES);
    }

    void assertInvocations(String... expected) {
      assertEquals(Arrays.asList(expected), invocations);
    }

    @Override
    public String activityWithDelay(long delay, boolean heartbeatMoreThanOnce) {
      byte[] taskToken = Activity.getTaskToken();
      executor.execute(
          () -> {
            invocations.add("activityWithDelay");
            long start = System.currentTimeMillis();
            try {
              int count = 0;
              while (System.currentTimeMillis() - start < delay) {
                if (heartbeatMoreThanOnce || count == 0) {
                  completionClient.heartbeat(taskToken, "heartbeatValue");
                }
                count++;
                Thread.sleep(100);
              }
              completionClient.complete(taskToken, "activity");
            } catch (InterruptedException e) {
            } catch (ActivityNotExistsException | ActivityCancelledException e) {
              completionClient.reportCancellation(taskToken, null);
            }
          });
      Activity.doNotCompleteOnReturn();
      return "ignored";
    }

    @Override
    public String sleepActivity(long milliseconds, int input) {
      try {
        Thread.sleep(milliseconds);
      } catch (InterruptedException e) {
        throw Activity.wrap(new RuntimeException("interrupted"));
      }
      invocations.add("sleepActivity");
      return "sleepActivity" + input;
    }

    @Override
    public String activity() {
      invocations.add("activity");
      return "activity";
    }

    @Override
    public int activity1(int a1) {
      invocations.add("activity1");
      return a1;
    }

    @Override
    public String activity2(String a1, int a2) {
      invocations.add("activity2");
      return a1 + a2;
    }

    @Override
    public String activity3(String a1, int a2, int a3) {
      invocations.add("activity3");
      return a1 + a2 + a3;
    }

    @Override
    public String activity4(String a1, int a2, int a3, int a4) {
      byte[] taskToken = Activity.getTaskToken();
      executor.execute(
          () -> {
            invocations.add("activity4");
            completionClient.complete(taskToken, a1 + a2 + a3 + a4);
          });
      Activity.doNotCompleteOnReturn();
      return "ignored";
    }

    @Override
    public String activity5(String a1, int a2, int a3, int a4, int a5) {
      WorkflowExecution execution = Activity.getWorkflowExecution();
      String id = Activity.getTask().getActivityId();
      executor.execute(
          () -> {
            invocations.add("activity5");
            completionClient.complete(execution, id, a1 + a2 + a3 + a4 + a5);
          });
      Activity.doNotCompleteOnReturn();
      return "ignored";
    }

    @Override
    public String activity6(String a1, int a2, int a3, int a4, int a5, int a6) {
      invocations.add("activity6");
      return a1 + a2 + a3 + a4 + a5 + a6;
    }

    @Override
    public void proc() {
      invocations.add("proc");
      procResult.add("proc");
    }

    @Override
    public void proc1(String a1) {
      invocations.add("proc1");
      procResult.add(a1);
    }

    @Override
    public void proc2(String a1, int a2) {
      invocations.add("proc2");
      procResult.add(a1 + a2);
    }

    @Override
    public void proc3(String a1, int a2, int a3) {
      invocations.add("proc3");
      procResult.add(a1 + a2 + a3);
    }

    @Override
    public void proc4(String a1, int a2, int a3, int a4) {
      invocations.add("proc4");
      procResult.add(a1 + a2 + a3 + a4);
    }

    @Override
    public void proc5(String a1, int a2, int a3, int a4, int a5) {
      invocations.add("proc5");
      procResult.add(a1 + a2 + a3 + a4 + a5);
    }

    @Override
    public void proc6(String a1, int a2, int a3, int a4, int a5, int a6) {
      invocations.add("proc6");
      procResult.add(a1 + a2 + a3 + a4 + a5 + a6);
    }

    @Override
    public void heartbeatAndThrowIO() {
      ActivityTask task = Activity.getTask();
      assertEquals(task.getAttempt(), heartbeatCounter.get());
      invocations.add("throwIO");
      Optional<Integer> heartbeatDetails = Activity.getHeartbeatDetails(int.class);
      assertEquals(heartbeatCounter.get(), (int) heartbeatDetails.orElse(0));
      Activity.heartbeat(heartbeatCounter.incrementAndGet());
      assertEquals(heartbeatCounter.get(), (int) Activity.getHeartbeatDetails(int.class).get());
      try {
        throw new IOException("simulated IO problem");
      } catch (IOException e) {
        throw Activity.wrap(e);
      }
    }

    @Override
    public void throwIO() {
      assertEquals(NAMESPACE, Activity.getTask().getWorkflowNamespace());
      assertNotNull(Activity.getTask().getWorkflowExecution());
      assertNotNull(Activity.getTask().getWorkflowExecution().getWorkflowId());
      assertFalse(Activity.getTask().getWorkflowExecution().getWorkflowId().isEmpty());
      assertFalse(Activity.getTask().getWorkflowExecution().getRunId().isEmpty());
      lastAttempt = Activity.getTask().getAttempt();
      invocations.add("throwIO");
      try {
        throw new IOException("simulated IO problem");
      } catch (IOException e) {
        throw Activity.wrap(e);
      }
    }

    @Override
    public void neverComplete() {
      invocations.add("neverComplete");
      Activity.doNotCompleteOnReturn(); // Simulate activity timeout
    }

    @Override
    public void throwIOAnnotated() {
      invocations.add("throwIOAnnotated");
      try {
        throw new IOException("simulated IO problem");
      } catch (IOException e) {
        throw Activity.wrap(e);
      }
    }

    @Override
    public List<UUID> activityUUIDList(List<UUID> arg) {
      return arg;
    }

    public int getLastAttempt() {
      return lastAttempt;
    }
  }

  public interface ProcInvocationQueryable {

    @QueryMethod(name = "getTrace")
    String query();
  }

  @WorkflowInterface
  public interface TestMultiargsWorkflowsFunc {

    @WorkflowMethod
    String func();
  }

  @WorkflowInterface
  public interface TestMultiargsWorkflowsFunc1 {

<<<<<<< HEAD
    @WorkflowMethod(
        name = "func1",
        taskList = ANNOTATION_TASK_LIST,
        workflowIdReusePolicy = WorkflowIdReusePolicy.RejectDuplicate,
        executionStartToCloseTimeoutSeconds = 10)
=======
    @WorkflowMethod(name = "func1")
>>>>>>> 61902827
    int func1(int input);
  }

  @WorkflowInterface
  public interface TestMultiargsWorkflowsFunc2 {

    @WorkflowMethod
    String func2(String a1, int a2);
  }

  @WorkflowInterface
  public interface TestMultiargsWorkflowsFunc3 {

    @WorkflowMethod
    String func3(String a1, int a2, int a3);
  }

  @WorkflowInterface
  public interface TestMultiargsWorkflowsFunc4 {

    @WorkflowMethod
    String func4(String a1, int a2, int a3, int a4);
  }

  @WorkflowInterface
  public interface TestMultiargsWorkflowsFunc5 {

    @WorkflowMethod
    String func5(String a1, int a2, int a3, int a4, int a5);
  }

  @WorkflowInterface
  public interface TestMultiargsWorkflowsFunc6 {

    @WorkflowMethod
    String func6(String a1, int a2, int a3, int a4, int a5, int a6);
  }

  @WorkflowInterface
  public interface TestMultiargsWorkflowsProc extends ProcInvocationQueryable {

    @WorkflowMethod
    void proc();
  }

  @WorkflowInterface
  public interface TestMultiargsWorkflowsProc1 extends ProcInvocationQueryable {

    @WorkflowMethod
    void proc1(String input);
  }

  @WorkflowInterface
  public interface TestMultiargsWorkflowsProc2 extends ProcInvocationQueryable {

    @WorkflowMethod
    void proc2(String a1, int a2);
  }

  @WorkflowInterface
  public interface TestMultiargsWorkflowsProc3 extends ProcInvocationQueryable {

    @WorkflowMethod
    void proc3(String a1, int a2, int a3);
  }

  @WorkflowInterface
  public interface TestMultiargsWorkflowsProc4 extends ProcInvocationQueryable {

    @WorkflowMethod
    void proc4(String a1, int a2, int a3, int a4);
  }

  @WorkflowInterface
  public interface TestMultiargsWorkflowsProc5 extends ProcInvocationQueryable {

    @WorkflowMethod
    void proc5(String a1, int a2, int a3, int a4, int a5);
  }

  @WorkflowInterface
  public interface TestMultiargsWorkflowsProc6 extends ProcInvocationQueryable {

    @WorkflowMethod
    void proc6(String a1, int a2, int a3, int a4, int a5, int a6);
  }

  public static class TestMultiargsWorkflowsImpl
      implements TestMultiargsWorkflowsFunc,
          TestMultiargsWorkflowsFunc1,
          TestMultiargsWorkflowsFunc2,
          TestMultiargsWorkflowsFunc3,
          TestMultiargsWorkflowsFunc4,
          TestMultiargsWorkflowsFunc5,
          TestMultiargsWorkflowsFunc6,
          TestMultiargsWorkflowsProc,
          TestMultiargsWorkflowsProc1,
          TestMultiargsWorkflowsProc2,
          TestMultiargsWorkflowsProc3,
          TestMultiargsWorkflowsProc4,
          TestMultiargsWorkflowsProc5,
          TestMultiargsWorkflowsProc6 {

    private String procResult;

    @Override
    public String func() {
      return "func";
    }

    @Override
    public int func1(int a1) {
      return a1;
    }

    @Override
    public String func2(String a1, int a2) {
      return a1 + a2;
    }

    @Override
    public String func3(String a1, int a2, int a3) {
      return a1 + a2 + a3;
    }

    @Override
    public String func4(String a1, int a2, int a3, int a4) {
      return a1 + a2 + a3 + a4;
    }

    @Override
    public String func5(String a1, int a2, int a3, int a4, int a5) {
      return a1 + a2 + a3 + a4 + a5;
    }

    @Override
    public String func6(String a1, int a2, int a3, int a4, int a5, int a6) {
      return a1 + a2 + a3 + a4 + a5 + a6;
    }

    @Override
    public void proc() {
      procResult = "proc";
    }

    @Override
    public void proc1(String a1) {
      procResult = a1;
    }

    @Override
    public void proc2(String a1, int a2) {
      procResult = a1 + a2;
    }

    @Override
    public void proc3(String a1, int a2, int a3) {
      procResult = a1 + a2 + a3;
    }

    @Override
    public void proc4(String a1, int a2, int a3, int a4) {
      procResult = a1 + a2 + a3 + a4;
    }

    @Override
    public void proc5(String a1, int a2, int a3, int a4, int a5) {
      procResult = a1 + a2 + a3 + a4 + a5;
    }

    @Override
    public void proc6(String a1, int a2, int a3, int a4, int a5, int a6) {
      procResult = a1 + a2 + a3 + a4 + a5 + a6;
    }

    @Override
    public String query() {
      return procResult;
    }
  }

  public static class TestWorkflowLocals implements TestWorkflow1 {

    private final WorkflowThreadLocal<Integer> threadLocal =
        WorkflowThreadLocal.withInitial(() -> 2);

    private final WorkflowLocal<Integer> workflowLocal = WorkflowLocal.withInitial(() -> 5);

    @Override
    public String execute(String taskList) {
      assertEquals(2, (int) threadLocal.get());
      assertEquals(5, (int) workflowLocal.get());
      Promise<Void> p1 =
          Async.procedure(
              () -> {
                assertEquals(2, (int) threadLocal.get());
                threadLocal.set(10);
                Workflow.sleep(Duration.ofSeconds(1));
                assertEquals(10, (int) threadLocal.get());
                assertEquals(100, (int) workflowLocal.get());
              });
      Promise<Void> p2 =
          Async.procedure(
              () -> {
                assertEquals(2, (int) threadLocal.get());
                threadLocal.set(22);
                workflowLocal.set(100);
                assertEquals(22, (int) threadLocal.get());
              });
      p1.get();
      p2.get();
      return "result=" + threadLocal.get() + ", " + workflowLocal.get();
    }
  }

  @Test
  public void testWorkflowLocals() {
    startWorkerFor(TestWorkflowLocals.class);
    TestWorkflow1 workflowStub =
        workflowClient.newWorkflowStub(
            TestWorkflow1.class, newWorkflowOptionsBuilder(taskList).build());
    String result = workflowStub.execute(taskList);
    assertEquals("result=2, 100", result);
  }

  public static class TestSideEffectWorkflowImpl implements TestWorkflow1 {

    @Override
    public String execute(String taskList) {
      TestActivities testActivities =
          Workflow.newActivityStub(TestActivities.class, newActivityOptions1(taskList));

      long workflowTime = Workflow.currentTimeMillis();
      long time = Workflow.sideEffect(long.class, () -> workflowTime);
      Workflow.sleep(Duration.ofSeconds(1));
      String result;
      if (workflowTime == time) {
        result = "activity" + testActivities.activity1(1);
      } else {
        result = testActivities.activity2("activity2", 2);
      }
      return result;
    }
  }

  @Test
  public void testSideEffect() {
    startWorkerFor(TestSideEffectWorkflowImpl.class);
    TestWorkflow1 workflowStub =
        workflowClient.newWorkflowStub(
            TestWorkflow1.class, newWorkflowOptionsBuilder(taskList).build());
    String result = workflowStub.execute(taskList);
    assertEquals("activity1", result);
    tracer.setExpected(
        "interceptExecuteWorkflow " + UUID_REGEXP,
        "sideEffect",
        "sleep PT1S",
        "executeActivity customActivity1");
  }

  private static final Map<String, Queue<Long>> mutableSideEffectValue =
      Collections.synchronizedMap(new HashMap<>());

  public static class TestMutableSideEffectWorkflowImpl implements TestWorkflow1 {

    @Override
    public String execute(String taskList) {
      StringBuilder result = new StringBuilder();
      for (int i = 0; i < 4; i++) {
        long value =
            Workflow.mutableSideEffect(
                "id1",
                Long.class,
                (o, n) -> n > o,
                () -> mutableSideEffectValue.get(taskList).poll());
        if (result.length() > 0) {
          result.append(", ");
        }
        result.append(value);
        // Sleep is here to ensure that mutableSideEffect works when replaying a history.
        if (i >= 3) {
          Workflow.sleep(Duration.ofSeconds(1));
        }
      }
      return result.toString();
    }
  }

  @Test
  public void testMutableSideEffect() {
    startWorkerFor(TestMutableSideEffectWorkflowImpl.class);
    TestWorkflow1 workflowStub =
        workflowClient.newWorkflowStub(
            TestWorkflow1.class, newWorkflowOptionsBuilder(taskList).build());
    ArrayDeque<Long> values = new ArrayDeque<>();
    values.add(1234L);
    values.add(1234L);
    values.add(123L); // expected to be ignored as it is smaller than 1234.
    values.add(3456L);
    mutableSideEffectValue.put(taskList, values);
    String result = workflowStub.execute(taskList);
    assertEquals("1234, 1234, 1234, 3456", result);
  }

  public static class TestGetVersionWorkflowImpl implements TestWorkflow1 {

    @Override
    public String execute(String taskList) {
      TestActivities testActivities =
          Workflow.newActivityStub(TestActivities.class, newActivityOptions1(taskList));

      // Test adding a version check in non-replay code.
      int version = Workflow.getVersion("test_change", Workflow.DEFAULT_VERSION, 1);
      assertEquals(version, 1);
      String result = testActivities.activity2("activity2", 2);

      // Test version change in non-replay code.
      version = Workflow.getVersion("test_change", 1, 2);
      assertEquals(version, 1);
      result += "activity" + testActivities.activity1(1);

      boolean replaying = false;
      // Test adding a version check in replay code.
      if (!Workflow.isReplaying()) {
        result += "activity" + testActivities.activity1(1); // This is executed in non-replay mode.
      } else {
        replaying = true;
        int version2 = Workflow.getVersion("test_change_2", Workflow.DEFAULT_VERSION, 1);
        assertEquals(version2, Workflow.DEFAULT_VERSION);
        result += "activity" + testActivities.activity1(1);
      }

      // Test get version in replay mode.
      Workflow.sleep(1000);
      version = Workflow.getVersion("test_change", 1, 2);
      assertEquals(version, 1);
      result += "activity" + testActivities.activity1(1);
      assertTrue(replaying);
      return result;
    }
  }

  @Test
  public void testGetVersion() {
    startWorkerFor(TestGetVersionWorkflowImpl.class);
    TestWorkflow1 workflowStub =
        workflowClient.newWorkflowStub(
            TestWorkflow1.class, newWorkflowOptionsBuilder(taskList).build());
    String result = workflowStub.execute(taskList);
    assertEquals("activity22activity1activity1activity1", result);
    tracer.setExpected(
        "interceptExecuteWorkflow " + UUID_REGEXP,
        "getVersion",
        "executeActivity activity2",
        "getVersion",
        "executeActivity customActivity1",
        "executeActivity customActivity1",
        "sleep PT1S",
        "getVersion",
        "executeActivity customActivity1");
  }

  public static class TestGetVersionSameIdOnReplay implements TestWorkflow1 {

    @Override
    public String execute(String taskList) {
      // Test adding a version check in replay code.
      if (!Workflow.isReplaying()) {
        Workflow.sleep(Duration.ofMinutes(1));
      } else {
        int version2 = Workflow.getVersion("test_change_2", Workflow.DEFAULT_VERSION, 11);
        Workflow.sleep(Duration.ofMinutes(1));
        int version3 = Workflow.getVersion("test_change_2", Workflow.DEFAULT_VERSION, 11);

        assertEquals(Workflow.DEFAULT_VERSION, version3);
        assertEquals(version2, version3);
      }

      return "test";
    }
  }

  @Test
  public void testGetVersionSameIdOnReplay() {
    Assume.assumeFalse("skipping for docker tests", useExternalService);

    startWorkerFor(TestGetVersionSameIdOnReplay.class);
    TestWorkflow1 workflowStub =
        workflowClient.newWorkflowStub(
            TestWorkflow1.class, newWorkflowOptionsBuilder(taskList).build());
    workflowStub.execute(taskList);
  }

  public static class TestGetVersionSameId implements TestWorkflow1 {

    @Override
    public String execute(String taskList) {
      // Test adding a version check in replay code.
      if (!Workflow.isReplaying()) {
        int version2 = Workflow.getVersion("test_change", Workflow.DEFAULT_VERSION, 11);
        Workflow.sleep(Duration.ofMinutes(1));
      } else {
        int version2 = Workflow.getVersion("test_change", Workflow.DEFAULT_VERSION, 11);
        Workflow.sleep(Duration.ofMinutes(1));
        int version3 = Workflow.getVersion("test_change", Workflow.DEFAULT_VERSION, 11);

        assertEquals(11, version3);
        assertEquals(version2, version3);
      }

      return "test";
    }
  }

  @Test
  public void testGetVersionSameId() {
    Assume.assumeFalse("skipping for docker tests", useExternalService);

    startWorkerFor(TestGetVersionSameId.class);
    TestWorkflow1 workflowStub =
        workflowClient.newWorkflowStub(
            TestWorkflow1.class, newWorkflowOptionsBuilder(taskList).build());
    workflowStub.execute(taskList);
  }

  public static class TestGetVersionWorkflowAddNewBefore implements TestWorkflow1 {

    @Override
    public String execute(String taskList) {
      log.info("TestGetVersionWorkflow3Impl this=" + this.hashCode());
      // Test adding a version check in replay code.
      if (!Workflow.isReplaying()) {
        // The first version of the code
        int changeFoo = Workflow.getVersion("changeFoo", Workflow.DEFAULT_VERSION, 1);
        if (changeFoo != 1) {
          throw new IllegalStateException("Unexpected version: " + 1);
        }
      } else {
        // The updated code
        int changeBar = Workflow.getVersion("changeBar", Workflow.DEFAULT_VERSION, 1);
        if (changeBar != Workflow.DEFAULT_VERSION) {
          throw new IllegalStateException("Unexpected version: " + changeBar);
        }
        int changeFoo = Workflow.getVersion("changeFoo", Workflow.DEFAULT_VERSION, 1);
        if (changeFoo != 1) {
          throw new IllegalStateException("Unexpected version: " + changeFoo);
        }
      }
      Workflow.sleep(1000); // forces new decision
      return "test";
    }
  }

  @Test
  public void testGetVersionAddNewBefore() {
    Assume.assumeFalse("skipping for docker tests", useExternalService);

    startWorkerFor(TestGetVersionWorkflowAddNewBefore.class);
    TestWorkflow1 workflowStub =
        workflowClient.newWorkflowStub(
            TestWorkflow1.class, newWorkflowOptionsBuilder(taskList).build());
    workflowStub.execute(taskList);
  }

  public static class TestGetVersionWorkflowReplaceGetVersionId implements TestWorkflow1 {

    @Override
    public String execute(String taskList) {
      log.info("TestGetVersionWorkflow3Impl this=" + this.hashCode());
      // Test adding a version check in replay code.
      if (!Workflow.isReplaying()) {
        // The first version of the code
        int changeFoo1 = Workflow.getVersion("changeFoo0", Workflow.DEFAULT_VERSION, 2);
        if (changeFoo1 != 2) {
          throw new IllegalStateException("Unexpected version: " + changeFoo1);
        }
        int changeFoo2 = Workflow.getVersion("changeFoo1", Workflow.DEFAULT_VERSION, 111);
        if (changeFoo2 != 111) {
          throw new IllegalStateException("Unexpected version: " + changeFoo2);
        }
      } else {
        // The updated code
        int changeBar = Workflow.getVersion("changeBar", Workflow.DEFAULT_VERSION, 1);
        if (changeBar != Workflow.DEFAULT_VERSION) {
          throw new IllegalStateException("Unexpected version: " + changeBar);
        }
        int changeFoo = Workflow.getVersion("changeFoo1", Workflow.DEFAULT_VERSION, 123);
        if (changeFoo != 111) {
          throw new IllegalStateException("Unexpected version: " + changeFoo);
        }
      }
      Workflow.sleep(1000); // forces new decision
      return "test";
    }
  }

  @Test
  public void testGetVersionWorkflowReplaceGetVersionId() {
    Assume.assumeFalse("skipping for docker tests", useExternalService);

    startWorkerFor(TestGetVersionWorkflowReplaceGetVersionId.class);
    TestWorkflow1 workflowStub =
        workflowClient.newWorkflowStub(
            TestWorkflow1.class, newWorkflowOptionsBuilder(taskList).build());
    workflowStub.execute(taskList);
  }

  public static class TestGetVersionWorkflowReplaceCompletely implements TestWorkflow1 {

    @Override
    public String execute(String taskList) {
      log.info("TestGetVersionWorkflow3Impl this=" + this.hashCode());
      // Test adding a version check in replay code.
      if (!Workflow.isReplaying()) {
        // The first version of the code
        Workflow.getVersion("changeFoo0", Workflow.DEFAULT_VERSION, 2);
        Workflow.getVersion("changeFoo1", Workflow.DEFAULT_VERSION, 111);
        Workflow.getVersion("changeFoo2", Workflow.DEFAULT_VERSION, 101);
      } else {
        // The updated code
        int changeBar = Workflow.getVersion("changeBar", Workflow.DEFAULT_VERSION, 1);
        if (changeBar != Workflow.DEFAULT_VERSION) {
          throw new IllegalStateException("Unexpected version: " + changeBar);
        }
        int changeFoo = Workflow.getVersion("changeFoo10", Workflow.DEFAULT_VERSION, 123);
        if (changeFoo != Workflow.DEFAULT_VERSION) {
          throw new IllegalStateException("Unexpected version: " + changeFoo);
        }
      }
      Workflow.sleep(1000); // forces new decision
      return "test";
    }
  }

  @Test
  public void testGetVersionWorkflowReplaceCompletely() {
    Assume.assumeFalse("skipping for docker tests", useExternalService);

    startWorkerFor(TestGetVersionWorkflowReplaceCompletely.class);
    TestWorkflow1 workflowStub =
        workflowClient.newWorkflowStub(
            TestWorkflow1.class, newWorkflowOptionsBuilder(taskList).build());
    workflowStub.execute(taskList);
  }

  public static class TestGetVersionWorkflowRemove implements TestWorkflow1 {

    @Override
    public String execute(String taskList) {
      TestActivities activities =
          Workflow.newActivityStub(TestActivities.class, newActivityOptions1(taskList));
      String result;
      // Test adding a version check in replay code.
      if (!Workflow.isReplaying()) {
        // The first version of the code
        int changeFoo = Workflow.getVersion("changeFoo", Workflow.DEFAULT_VERSION, 1);
        if (changeFoo != 1) {
          throw new IllegalStateException("Unexpected version: " + 1);
        }
        result = activities.activity2("foo", 10);
      } else {
        // No getVersionCall
        result = activities.activity2("foo", 10);
      }
      Workflow.sleep(1000); // forces new decision
      return result;
    }
  }

  @Test
  public void testGetVersionWorkflowRemove() {
    Assume.assumeFalse("skipping for docker tests", useExternalService);

    startWorkerFor(TestGetVersionWorkflowRemove.class);
    TestWorkflow1 workflowStub =
        workflowClient.newWorkflowStub(
            TestWorkflow1.class, newWorkflowOptionsBuilder(taskList).build());
    assertEquals("foo10", workflowStub.execute(taskList));
  }

  static CompletableFuture<Boolean> executionStarted = new CompletableFuture<>();

  public static class TestGetVersionWithoutDecisionEventWorkflowImpl
      implements TestWorkflowSignaled {

    CompletablePromise<Boolean> signalReceived = Workflow.newPromise();

    @Override
    public String execute() {
      try {
        if (!Workflow.isReplaying()) {
          executionStarted.complete(true);
          signalReceived.get();
        } else {
          // Execute getVersion in replay mode. In this case we have no decision event, only a
          // signal.
          int version = Workflow.getVersion("test_change", Workflow.DEFAULT_VERSION, 1);
          if (version == Workflow.DEFAULT_VERSION) {
            signalReceived.get();
            return "result 1";
          } else {
            return "result 2";
          }
        }
        Workflow.sleep(1000);
      } catch (Exception e) {
        throw new RuntimeException("failed to get from signal");
      }

      throw new RuntimeException("unreachable");
    }

    @Override
    public void signal1(String arg) {
      signalReceived.complete(true);
    }
  }

  @Test
  public void testGetVersionWithoutDecisionEvent() throws Exception {
    executionStarted = new CompletableFuture<>();
    startWorkerFor(TestGetVersionWithoutDecisionEventWorkflowImpl.class);
    TestWorkflowSignaled workflowStub =
        workflowClient.newWorkflowStub(
            TestWorkflowSignaled.class, newWorkflowOptionsBuilder(taskList).build());
    WorkflowClient.start(workflowStub::execute);
    executionStarted.get();
    workflowStub.signal1("test signal");
    String result = WorkflowStub.fromTyped(workflowStub).getResult(String.class);
    assertEquals("result 1", result);
  }

  // The following test covers the scenario where getVersion call is removed before a
  // non-version-marker decision.
  public static class TestGetVersionRemovedInReplay implements TestWorkflow1 {

    @Override
    public String execute(String taskList) {
      TestActivities testActivities =
          Workflow.newActivityStub(TestActivities.class, newActivityOptions1(taskList));
      String result;
      // Test removing a version check in replay code.
      if (!Workflow.isReplaying()) {
        int version = Workflow.getVersion("test_change", Workflow.DEFAULT_VERSION, 13);
        assertEquals(13, version);
        result = testActivities.activity2("activity2", 2);
      } else {
        result = testActivities.activity2("activity2", 2);
      }
      result += testActivities.activity();
      return result;
    }
  }

  @Test
  public void testGetVersionRemovedInReplay() {
    startWorkerFor(TestGetVersionRemovedInReplay.class);
    TestWorkflow1 workflowStub =
        workflowClient.newWorkflowStub(
            TestWorkflow1.class, newWorkflowOptionsBuilder(taskList).build());
    String result = workflowStub.execute(taskList);
    assertEquals("activity22activity", result);
    tracer.setExpected(
        "interceptExecuteWorkflow " + UUID_REGEXP,
        "getVersion",
        "executeActivity activity2",
        "executeActivity activity");
  }

  // The following test covers the scenario where getVersion call is removed before another
  // version-marker decision.
  public static class TestGetVersionRemovedBefore implements TestWorkflow1 {

    @Override
    public String execute(String taskList) {
      TestActivities testActivities =
          Workflow.newActivityStub(TestActivities.class, newActivityOptions1(taskList));
      // Test removing a version check in replay code.
      if (!Workflow.isReplaying()) {
        Workflow.getVersion("test_change1", Workflow.DEFAULT_VERSION, 11);
        Workflow.getVersion("test_change2", Workflow.DEFAULT_VERSION, 12);
        Workflow.getVersion("test_change3", Workflow.DEFAULT_VERSION, 13);
        Workflow.getVersion("test_change4", Workflow.DEFAULT_VERSION, 14);
      } else {
        int version = Workflow.getVersion("test_change3", Workflow.DEFAULT_VERSION, 22);
        assertEquals(13, version);
      }
      return testActivities.activity();
    }
  }

  @Test
  public void testGetVersionRemovedBefore() {
    startWorkerFor(TestGetVersionRemovedBefore.class);
    TestWorkflow1 workflowStub =
        workflowClient.newWorkflowStub(
            TestWorkflow1.class, newWorkflowOptionsBuilder(taskList).build());
    String result = workflowStub.execute(taskList);
    assertEquals("activity", result);
    tracer.setExpected(
        "interceptExecuteWorkflow " + UUID_REGEXP,
        "getVersion",
        "getVersion",
        "getVersion",
        "getVersion",
        "executeActivity activity");
  }

  public static class TestVersionNotSupportedWorkflowImpl implements TestWorkflow1 {

    @Override
    public String execute(String taskList) {
      TestActivities testActivities =
          Workflow.newActivityStub(TestActivities.class, newActivityOptions1(taskList));

      // Test adding a version check in non-replay code.
      int version = Workflow.getVersion("test_change", Workflow.DEFAULT_VERSION, 1);
      String result = "";
      if (version == Workflow.DEFAULT_VERSION) {
        result += "activity" + testActivities.activity1(1);
      } else {
        result += testActivities.activity2("activity2", 2); // This is executed.
      }

      // Catching error from getVersion is only for unit test purpose.
      // Do not ever do it in production code.
      try {
        Workflow.getVersion("test_change", 2, 3);
      } catch (Error e) {
        throw Workflow.wrap(new Exception("unsupported change version"));
      }
      return result;
    }
  }

  @Test
  public void testVersionNotSupported() {
    startWorkerFor(TestVersionNotSupportedWorkflowImpl.class);
    TestWorkflow1 workflowStub =
        workflowClient.newWorkflowStub(
            TestWorkflow1.class, newWorkflowOptionsBuilder(taskList).build());

    try {
      workflowStub.execute(taskList);
      fail("unreachable");
    } catch (WorkflowException e) {
      assertEquals("unsupported change version", e.getCause().getMessage());
    }
  }

  @WorkflowInterface
  public interface DeterminismFailingWorkflow {
    @WorkflowMethod
    void execute(String taskList);
  }

  public static class DeterminismFailingWorkflowImpl implements DeterminismFailingWorkflow {

    @Override
    public void execute(String taskList) {
      TestActivities activities =
          Workflow.newActivityStub(TestActivities.class, newActivityOptions1(taskList));
      if (!Workflow.isReplaying()) {
        activities.activity1(1);
      }
    }
  }

  @Test
  public void testNonDeterministicWorkflowPolicyBlockWorkflow() {
    startWorkerFor(DeterminismFailingWorkflowImpl.class);
    WorkflowOptions options =
        WorkflowOptions.newBuilder()
            .setWorkflowRunTimeout(Duration.ofSeconds(10))
            .setWorkflowTaskTimeout(Duration.ofSeconds(1))
            .setTaskList(taskList)
            .build();
    DeterminismFailingWorkflow workflowStub =
        workflowClient.newWorkflowStub(DeterminismFailingWorkflow.class, options);
    try {
      workflowStub.execute(taskList);
      fail("unreachable");
    } catch (WorkflowTimedOutException e) {
      // expected to timeout as workflow is going get blocked.
    }

    int workflowRootThreads = 0;
    ThreadInfo[] threads = ManagementFactory.getThreadMXBean().dumpAllThreads(false, false);
    for (ThreadInfo thread : threads) {
      if (thread.getThreadName().contains("workflow-root")) {
        workflowRootThreads++;
      }
    }

    assertTrue("workflow threads might leak", workflowRootThreads < 10);
  }

  @Test
  public void testNonDeterministicWorkflowPolicyFailWorkflow() {
    WorkflowImplementationOptions implementationOptions =
        new WorkflowImplementationOptions.Builder()
            .setWorkflowErrorPolicy(WorkflowErrorPolicy.FailWorkflow)
            .build();
    worker.registerWorkflowImplementationTypes(
        implementationOptions, DeterminismFailingWorkflowImpl.class);
    if (useExternalService) {
      workerFactory.start();
    } else {
      testEnvironment.start();
    }
    WorkflowOptions options =
        WorkflowOptions.newBuilder()
            .setWorkflowRunTimeout(Duration.ofSeconds(1))
            .setWorkflowTaskTimeout(Duration.ofSeconds(1))
            .setTaskList(taskList)
            .build();
    DeterminismFailingWorkflow workflowStub =
        workflowClient.newWorkflowStub(DeterminismFailingWorkflow.class, options);
    try {
      workflowStub.execute(taskList);
      fail("unreachable");
    } catch (WorkflowFailureException e) {
      // expected to fail on non deterministic error
      assertTrue(e.getCause() instanceof Error);
      String causeMsg = e.getCause().getMessage();
      assertTrue(causeMsg, causeMsg.contains("nondeterministic"));
    }
  }

  private static class TracingWorkflowInterceptor implements WorkflowInterceptor {

    private final FilteredTrace trace = new FilteredTrace();
    private List<String> expected;

    public String getTrace() {
      return String.join("\n", trace.getImpl());
    }

    public void setExpected(String... expected) {
      this.expected = Arrays.asList(expected);
    }

    public void assertExpected() {
      if (expected != null) {
        List<String> traceElements = trace.getImpl();
        for (int i = 0; i < traceElements.size(); i++) {
          String t = traceElements.get(i);
          String expectedRegExp = expected.get(i);
          assertTrue(t + " doesn't match " + expectedRegExp, t.matches(expectedRegExp));
        }
      }
    }

    @Override
    public WorkflowInvoker interceptExecuteWorkflow(
        WorkflowCallsInterceptor interceptor, WorkflowInvocationInterceptor next) {
      trace.add("interceptExecuteWorkflow " + Workflow.getWorkflowInfo().getWorkflowId());
      return new BaseWorkflowInvoker(interceptor, next) {
        @Override
        public void init() {
          next.init(new TracingWorkflowCallsInterceptor(trace, interceptor));
        }
      };
    }
  }

  public static class TestUUIDAndRandom implements TestWorkflow1 {

    @Override
    public String execute(String taskList) {
      TestActivities activities =
          Workflow.newActivityStub(TestActivities.class, newActivityOptions1(taskList));
      Random rand1 = Workflow.newRandom();
      int r11 = rand1.nextInt();
      int r12 = r11 + rand1.nextInt();
      int savedInt = Workflow.sideEffect(int.class, () -> r12);
      String id = Workflow.randomUUID().toString() + "-" + Workflow.randomUUID().toString();
      String savedId = Workflow.sideEffect(String.class, () -> id);
      // Invoke activity in a blocking mode to ensure that asserts run after replay.
      String result = activities.activity2("foo", 10);
      // Assert that during replay values didn't change.
      assertEquals(savedId, id);
      assertEquals(savedInt, r12);
      return result;
    }
  }

  @Test
  public void testUUIDAndRandom() {
    startWorkerFor(TestUUIDAndRandom.class);
    TestWorkflow1 workflowStub =
        workflowClient.newWorkflowStub(
            TestWorkflow1.class, newWorkflowOptionsBuilder(taskList).build());
    String result = workflowStub.execute(taskList);
    assertEquals("foo10", result);
    tracer.setExpected(
        "interceptExecuteWorkflow " + UUID_REGEXP,
        "sideEffect",
        "sideEffect",
        "executeActivity activity2");
  }

  @ActivityInterface
  public interface GenericParametersActivity {

    List<UUID> execute(List<UUID> arg1, Set<UUID> arg2);
  }

  public static class GenericParametersActivityImpl implements GenericParametersActivity {

    @Override
    public List<UUID> execute(List<UUID> arg1, Set<UUID> arg2) {
      List<UUID> result = new ArrayList<>();
      result.addAll(arg1);
      result.addAll(arg2);
      return result;
    }
  }

  @WorkflowInterface
  public interface GenericParametersWorkflow {

    @WorkflowMethod
    List<UUID> execute(String taskList, List<UUID> arg1, Set<UUID> arg2);

    @SignalMethod
    void signal(List<UUID> arg);

    @QueryMethod
    List<UUID> query(List<UUID> arg);
  }

  public static class GenericParametersWorkflowImpl implements GenericParametersWorkflow {

    private List<UUID> signaled;
    private GenericParametersActivity activity;

    @Override
    public List<UUID> execute(String taskList, List<UUID> arg1, Set<UUID> arg2) {
      Workflow.await(() -> signaled != null && signaled.size() == 0);
      activity =
          Workflow.newActivityStub(GenericParametersActivity.class, newActivityOptions1(taskList));
      return activity.execute(arg1, arg2);
    }

    @Override
    public void signal(List<UUID> arg) {
      signaled = arg;
    }

    @Override
    public List<UUID> query(List<UUID> arg) {
      List<UUID> result = new ArrayList<>();
      result.addAll(arg);
      result.addAll(signaled);
      return result;
    }
  }

  @Test
  public void testGenericParametersWorkflow() throws ExecutionException, InterruptedException {
    worker.registerActivitiesImplementations(new GenericParametersActivityImpl());
    startWorkerFor(GenericParametersWorkflowImpl.class);
    GenericParametersWorkflow workflowStub =
        workflowClient.newWorkflowStub(
            GenericParametersWorkflow.class, newWorkflowOptionsBuilder(taskList).build());
    List<UUID> uuidList = new ArrayList<>();
    uuidList.add(UUID.randomUUID());
    uuidList.add(UUID.randomUUID());
    Set<UUID> uuidSet = new HashSet<>();
    uuidSet.add(UUID.randomUUID());
    uuidSet.add(UUID.randomUUID());
    uuidSet.add(UUID.randomUUID());
    CompletableFuture<List<UUID>> resultF =
        WorkflowClient.execute(workflowStub::execute, taskList, uuidList, uuidSet);
    // Test signal and query serialization
    workflowStub.signal(uuidList);
    sleep(Duration.ofSeconds(1));
    List<UUID> queryArg = new ArrayList<>();
    queryArg.add(UUID.randomUUID());
    queryArg.add(UUID.randomUUID());
    List<UUID> queryResult = workflowStub.query(queryArg);
    List<UUID> expectedQueryResult = new ArrayList<>();
    expectedQueryResult.addAll(queryArg);
    expectedQueryResult.addAll(uuidList);
    expectedQueryResult.sort(UUID::compareTo);
    queryResult.sort(UUID::compareTo);
    assertEquals(expectedQueryResult, queryResult);
    workflowStub.signal(new ArrayList<>()); // empty list unblocks workflow await.
    // test workflow result serialization
    List<UUID> expectedResult = new ArrayList<>();
    expectedResult.addAll(uuidList);
    expectedResult.addAll(uuidSet);
    List<UUID> result = resultF.get();
    result.sort(UUID::compareTo);
    expectedResult.sort(UUID::compareTo);
    assertEquals(expectedResult, result);
  }

  public static class NonSerializableException extends RuntimeException {
    @SuppressWarnings("unused")
    private final InputStream file; // gson chokes on this field

    public NonSerializableException() {
      try {
        file = new FileInputStream(File.createTempFile("foo", "bar"));
      } catch (IOException e) {
        throw Activity.wrap(e);
      }
    }
  }

  @ActivityInterface
  public interface NonSerializableExceptionActivity {
    void execute();
  }

  public static class NonSerializableExceptionActivityImpl
      implements NonSerializableExceptionActivity {

    @Override
    public void execute() {
      throw new NonSerializableException();
    }
  }

  public static class TestNonSerializableExceptionInActivityWorkflow implements TestWorkflow1 {

    @Override
    public String execute(String taskList) {
      NonSerializableExceptionActivity activity =
          Workflow.newActivityStub(
              NonSerializableExceptionActivity.class,
              ActivityOptions.newBuilder()
                  .setScheduleToCloseTimeout(Duration.ofSeconds(5))
                  .build());
      try {
        activity.execute();
      } catch (ActivityFailureException e) {
        return e.getCause().getMessage();
      }
      return "done";
    }
  }

  @Test
  public void testNonSerializableExceptionInActivity() {
    worker.registerActivitiesImplementations(new NonSerializableExceptionActivityImpl());
    startWorkerFor(TestNonSerializableExceptionInActivityWorkflow.class);
    TestWorkflow1 workflowStub =
        workflowClient.newWorkflowStub(
            TestWorkflow1.class, newWorkflowOptionsBuilder(taskList).build());

    String result = workflowStub.execute(taskList);
    assertTrue(result.contains("NonSerializableException"));
  }

  @ActivityInterface
  public interface NonDeserializableArgumentsActivity {
    void execute(int arg);
  }

  public static class NonDeserializableExceptionActivityImpl
      implements NonDeserializableArgumentsActivity {

    @Override
    public void execute(int arg) {}
  }

  public static class TestNonSerializableArgumentsInActivityWorkflow implements TestWorkflow1 {

    @Override
    public String execute(String taskList) {
      StringBuilder result = new StringBuilder();
      ActivityStub activity =
          Workflow.newUntypedActivityStub(
              ActivityOptions.newBuilder()
                  .setScheduleToCloseTimeout(Duration.ofSeconds(5))
                  .build());
      ActivityStub localActivity =
          Workflow.newUntypedLocalActivityStub(
              LocalActivityOptions.newBuilder()
                  .setScheduleToCloseTimeout(Duration.ofSeconds(5))
                  .build());
      try {
        activity.execute("execute", Void.class, "boo");
      } catch (ActivityFailureException e) {
        result.append(e.getCause().getClass().getSimpleName());
      }
      result.append("-");
      try {
        localActivity.execute("execute", Void.class, "boo");
      } catch (ActivityFailureException e) {
        result.append(e.getCause().getClass().getSimpleName());
      }
      return result.toString();
    }
  }

  @Test
  public void testNonSerializableArgumentsInActivity() {
    worker.registerActivitiesImplementations(new NonDeserializableExceptionActivityImpl());
    startWorkerFor(TestNonSerializableArgumentsInActivityWorkflow.class);
    TestWorkflow1 workflowStub =
        workflowClient.newWorkflowStub(
            TestWorkflow1.class, newWorkflowOptionsBuilder(taskList).build());

    String result = workflowStub.execute(taskList);
    assertEquals("DataConverterException-DataConverterException", result);
  }

  @WorkflowInterface
  public interface NonSerializableExceptionChildWorkflow {

    @WorkflowMethod
    String execute(String taskList);
  }

  public static class NonSerializableExceptionChildWorkflowImpl
      implements NonSerializableExceptionChildWorkflow {

    @Override
    public String execute(String taskList) {
      throw new NonSerializableException();
    }
  }

  public static class TestNonSerializableExceptionInChildWorkflow implements TestWorkflow1 {

    @Override
    public String execute(String taskList) {
      NonSerializableExceptionChildWorkflow child =
          Workflow.newChildWorkflowStub(NonSerializableExceptionChildWorkflow.class);
      try {
        child.execute(taskList);
      } catch (ChildWorkflowFailureException e) {
        return e.getMessage();
      }
      return "done";
    }
  }

  @Test
  public void testNonSerializableExceptionInChildWorkflow() {
    startWorkerFor(
        TestNonSerializableExceptionInChildWorkflow.class,
        NonSerializableExceptionChildWorkflowImpl.class);
    TestWorkflow1 workflowStub =
        workflowClient.newWorkflowStub(
            TestWorkflow1.class, newWorkflowOptionsBuilder(taskList).build());

    String result = workflowStub.execute(taskList);
    assertTrue(result.contains("NonSerializableException"));
  }

  @WorkflowInterface
  public interface TestLargeWorkflow {
    @WorkflowMethod
    String execute(int activityCount, String taskList);
  }

  @ActivityInterface
  public interface TestLargeWorkflowActivity {
    String activity();
  }

  public static class TestLargeWorkflowActivityImpl implements TestLargeWorkflowActivity {
    @Override
    public String activity() {
      return "done";
    }
  }

  public static class TestLargeHistory implements TestLargeWorkflow {

    @Override
    public String execute(int activityCount, String taskList) {
      TestLargeWorkflowActivity activities =
          Workflow.newActivityStub(TestLargeWorkflowActivity.class, newActivityOptions1(taskList));
      List<Promise<?>> results = new ArrayList<>();
      for (int i = 0; i < activityCount; i++) {
        Promise<String> result = Async.function(activities::activity);
        results.add(result);
      }
      Promise.allOf(results).get();
      return "done";
    }
  }

  @Test
  @Ignore // Requires DEBUG_TIMEOUTS=true
  public void testLargeHistory() {
    final int activityCount = 1000;
    worker.registerActivitiesImplementations(new TestLargeWorkflowActivityImpl());
    startWorkerFor(TestLargeHistory.class);
    TestLargeWorkflow workflowStub =
        workflowClient.newWorkflowStub(
            TestLargeWorkflow.class,
            newWorkflowOptionsBuilder(taskList)
                .setWorkflowTaskTimeout(Duration.ofSeconds(30))
                .build());
    long start = System.currentTimeMillis();
    String result = workflowStub.execute(activityCount, taskList);
    long duration = System.currentTimeMillis() - start;
    log.info(testName.toString() + " duration is " + duration);
    assertEquals("done", result);
  }

  @WorkflowInterface
  public interface WorkflowTaskTimeoutWorkflow {
    @WorkflowMethod
    String execute(String testName) throws InterruptedException;
  }

  public static class WorkflowTaskTimeoutWorkflowImpl implements WorkflowTaskTimeoutWorkflow {

    @Override
    public String execute(String testName) throws InterruptedException {

      AtomicInteger count = retryCount.get(testName);
      if (count == null) {
        count = new AtomicInteger();
        retryCount.put(testName, count);
        Thread.sleep(2000);
      }

      return "some result";
    }
  }

  @Test
  public void testWorkflowTaskTimeoutWorkflow() throws InterruptedException {
    startWorkerFor(WorkflowTaskTimeoutWorkflowImpl.class);

    WorkflowOptions options =
        WorkflowOptions.newBuilder()
            .setTaskList(taskList)
            .setWorkflowTaskTimeout(Duration.ofSeconds(1))
            .build();

    WorkflowTaskTimeoutWorkflow stub =
        workflowClient.newWorkflowStub(WorkflowTaskTimeoutWorkflow.class, options);
    String result = stub.execute(testName.getMethodName());
    assertEquals("some result", result);
  }

  public static class TestLocalActivityWorkflowImpl implements TestWorkflow1 {
    @Override
    public String execute(String taskList) {
      TestActivities localActivities =
          Workflow.newLocalActivityStub(TestActivities.class, newLocalActivityOptions1());
      try {
        localActivities.throwIO();
      } catch (ActivityFailureException e) {
        try {
          assertTrue(e.getMessage().contains("throwIO"));
          assertTrue(e.getCause() instanceof IOException);
          assertEquals("simulated IO problem", e.getCause().getMessage());
        } catch (AssertionError ae) {
          // Errors cause decision to fail. But we want workflow to fail in this case.
          throw new RuntimeException(ae);
        }
      }

      String laResult = localActivities.activity2("test", 123);
      TestActivities normalActivities =
          Workflow.newActivityStub(TestActivities.class, newActivityOptions1(taskList));
      laResult = normalActivities.activity2(laResult, 123);
      return laResult;
    }
  }

  @Test
  public void testLocalActivity() {
    startWorkerFor(TestLocalActivityWorkflowImpl.class);
    TestWorkflow1 workflowStub =
        workflowClient.newWorkflowStub(
            TestWorkflow1.class, newWorkflowOptionsBuilder(taskList).build());
    String result = workflowStub.execute(taskList);
    assertEquals("test123123", result);
    assertEquals(activitiesImpl.toString(), 3, activitiesImpl.invocations.size());
  }

  public static class TestLocalActivityMultiBatchWorkflowImpl implements TestWorkflow1 {
    @Override
    public String execute(String taskList) {
      TestActivities localActivities =
          Workflow.newLocalActivityStub(TestActivities.class, newLocalActivityOptions1());
      String result = "";
      for (int i = 0; i < 5; i++) {
        result += localActivities.sleepActivity(2000, i);
      }
      return result;
    }
  }

  @Test
  public void testLocalActivityMultipleBatches() {
    startWorkerFor(TestLocalActivityMultiBatchWorkflowImpl.class);
    WorkflowOptions options =
        WorkflowOptions.newBuilder()
            .setWorkflowRunTimeout(Duration.ofMinutes(5))
            .setWorkflowTaskTimeout(Duration.ofSeconds(20))
            .setTaskList(taskList)
            .build();
    TestWorkflow1 workflowStub = workflowClient.newWorkflowStub(TestWorkflow1.class, options);
    String result = workflowStub.execute(taskList);
    assertEquals("sleepActivity0sleepActivity1sleepActivity2sleepActivity3sleepActivity4", result);
    assertEquals(activitiesImpl.toString(), 5, activitiesImpl.invocations.size());
  }

  public static class TestParallelLocalActivityExecutionWorkflowImpl implements TestWorkflow1 {
    @Override
    public String execute(String taskList) {
      TestActivities localActivities =
          Workflow.newLocalActivityStub(TestActivities.class, newLocalActivityOptions1());
      List<Promise<String>> results = new ArrayList<>(4);
      for (int i = 1; i <= 4; i++) {
        results.add(Async.function(localActivities::sleepActivity, (long) 1000 * i, i));
      }

      Promise<String> result2 =
          Async.function(
              () -> {
                String result = "";
                for (int i = 0; i < 3; i++) {
                  result += localActivities.sleepActivity(1000, 21);
                }
                return result;
              });

      return results.get(0).get()
          + results.get(1).get()
          + results.get(2).get()
          + results.get(3).get()
          + result2.get();
    }
  }

  @Test
  public void testParallelLocalActivityExecutionWorkflow() {
    startWorkerFor(TestParallelLocalActivityExecutionWorkflowImpl.class);
    WorkflowOptions options =
        WorkflowOptions.newBuilder()
            .setWorkflowRunTimeout(Duration.ofMinutes(5))
            .setWorkflowTaskTimeout(Duration.ofSeconds(5))
            .setTaskList(taskList)
            .build();
    TestWorkflow1 workflowStub = workflowClient.newWorkflowStub(TestWorkflow1.class, options);
    String result = workflowStub.execute(taskList);
    assertEquals(
        "sleepActivity1sleepActivity2sleepActivity3sleepActivity4sleepActivity21sleepActivity21sleepActivity21",
        result);
  }

  @WorkflowInterface
  public interface TestWorkflowQuery {

    @WorkflowMethod()
    String execute(String taskList);

    @QueryMethod()
    String query();
  }

  public static final class TestLocalActivityAndQueryWorkflow implements TestWorkflowQuery {

    String message = "initial value";

    @Override
    public String execute(String taskList) {
      TestActivities localActivities =
          Workflow.newLocalActivityStub(TestActivities.class, newLocalActivityOptions1());
      for (int i = 0; i < 5; i++) {
        localActivities.sleepActivity(1000, i);
        message = "run" + i;
      }
      return "done";
    }

    @Override
    public String query() {
      return message;
    }
  }

  @Test
  public void testLocalActivityAndQuery() throws ExecutionException, InterruptedException {

    startWorkerFor(TestLocalActivityAndQueryWorkflow.class);
    WorkflowOptions options =
        WorkflowOptions.newBuilder()
            .setWorkflowRunTimeout(Duration.ofMinutes(5))
            .setWorkflowTaskTimeout(Duration.ofSeconds(30))
            .setTaskList(taskList)
            .build();
    TestWorkflowQuery workflowStub =
        workflowClient.newWorkflowStub(TestWorkflowQuery.class, options);
    WorkflowClient.start(workflowStub::execute, taskList);

    // Ensure that query doesn't see intermediate results of the local activities execution
    // as all these activities are executed in a single decision task.
    while (true) {
      String queryResult = workflowStub.query();
      assertTrue(queryResult, queryResult.equals("run4"));
      List<ForkJoinTask<String>> tasks = new ArrayList<>();
      int threads = 30;
      if (queryResult.equals("run4")) {
        for (int i = 0; i < threads; i++) {
          ForkJoinTask<String> task = ForkJoinPool.commonPool().submit(() -> workflowStub.query());
          tasks.add(task);
        }
        for (int i = 0; i < threads; i++) {
          assertEquals("run4", tasks.get(i).get());
        }
        break;
      }
    }
    String result = WorkflowStub.fromTyped(workflowStub).getResult(String.class);
    assertEquals("done", result);
    assertEquals("run4", workflowStub.query());
    activitiesImpl.assertInvocations(
        "sleepActivity", "sleepActivity", "sleepActivity", "sleepActivity", "sleepActivity");
  }

  @WorkflowInterface
  public interface SignalOrderingWorkflow {
    @WorkflowMethod
    List<String> run();

    @SignalMethod(name = "testSignal")
    void signal(String s);
  }

  public static class SignalOrderingWorkflowImpl implements SignalOrderingWorkflow {
    private List<String> signals = new ArrayList<>();

    @Override
    public List<String> run() {
      Workflow.await(() -> signals.size() == 3);
      return signals;
    }

    @Override
    public void signal(String s) {
      signals.add(s);
    }
  }

  @Test
  public void testSignalOrderingWorkflow() {
    startWorkerFor(SignalOrderingWorkflowImpl.class);
    WorkflowOptions options =
        WorkflowOptions.newBuilder()
            .setWorkflowRunTimeout(Duration.ofMinutes(1))
            .setWorkflowTaskTimeout(Duration.ofSeconds(10))
            .setTaskList(taskList)
            .build();
    SignalOrderingWorkflow workflowStub =
        workflowClient.newWorkflowStub(SignalOrderingWorkflow.class, options);
    WorkflowClient.start(workflowStub::run);

    // Suspend polling so that all the signals will be received in the same decision task.
    if (useExternalService) {
      workerFactory.suspendPolling();
    } else {
      testEnvironment.getWorkerFactory().suspendPolling();
    }

    workflowStub.signal("test1");
    workflowStub.signal("test2");
    workflowStub.signal("test3");

    if (useExternalService) {
      workerFactory.resumePolling();
    } else {
      testEnvironment.getWorkerFactory().resumePolling();
    }

    @SuppressWarnings("unchecked")
    List<String> result =
        WorkflowStub.fromTyped(workflowStub)
            .getResult(List.class, new TypeToken<List<String>>() {}.getType());
    List<String> expected = Arrays.asList("test1", "test2", "test3");
    assertEquals(expected, result);
  }

  public static class TestWorkflowResetReplayWorkflow implements TestWorkflow1 {
    @Override
    public String execute(String taskList) {
      ChildWorkflowOptions workflowOptions =
          ChildWorkflowOptions.newBuilder()
              .setTaskList(taskList)
              .setRetryOptions(
                  RetryOptions.newBuilder()
                      .setMaximumAttempts(3)
                      .setInitialInterval(Duration.ofSeconds(1))
                      .build())
              .build();

      ActivityOptions options =
          ActivityOptions.newBuilder()
              .setTaskList(taskList)
              .setHeartbeatTimeout(Duration.ofSeconds(5))
              .setScheduleToCloseTimeout(Duration.ofSeconds(5))
              .setScheduleToStartTimeout(Duration.ofSeconds(5))
              .setStartToCloseTimeout(Duration.ofSeconds(10))
              .build();

      for (int i = 0; i < 10; i++) {
        if (Workflow.newRandom().nextDouble() > 0.5) {
          Workflow.getLogger("test").info("Execute child workflow");
          TestMultiargsWorkflowsFunc stubF =
              Workflow.newChildWorkflowStub(TestMultiargsWorkflowsFunc.class, workflowOptions);
          stubF.func();
        } else {
          Workflow.getLogger("test").info("Execute activity");
          TestActivities activities = Workflow.newActivityStub(TestActivities.class, options);
          activities.activity();
        }
      }

      return "done";
    }
  }

  @Test
  @Ignore // TODO(maxim): Fix history JSON serialization
  public void testWorkflowReset() throws Exception {
    // Leave the following code to generate history.
    //    startWorkerFor(TestWorkflowResetReplayWorkflow.class, TestMultiargsWorkflowsImpl.class);
    //    TestWorkflow1 workflowStub =
    //        workflowClient.newWorkflowStub(
    //            TestWorkflow1.class, newWorkflowOptionsBuilder(taskList).build());
    //    workflowStub.execute(taskList);
    //
    //    try {
    //      Thread.sleep(60000000);
    //    } catch (InterruptedException e) {
    //      e.printStackTrace();
    //    }

    // Avoid executing 4 times
    Assume.assumeFalse("skipping for docker tests", useExternalService);

    WorkflowReplayer.replayWorkflowExecutionFromResource(
        "resetWorkflowHistory.json", TestWorkflowResetReplayWorkflow.class);
  }

  public interface GreetingWorkflow {

    @WorkflowMethod
    void createGreeting(String name);
  }

  public interface GreetingActivities {
    @ActivityMethod
    String composeGreeting(String string);
  }

  static class GreetingActivitiesImpl implements GreetingActivities {
    @Override
    public String composeGreeting(String string) {
      try {
        Thread.sleep(10000);
      } catch (InterruptedException e) {
        throw new Error("Unexpected", e);
      }
      return "greetings: " + string;
    }
  }

  /** GreetingWorkflow implementation that updates greeting after sleeping for 5 seconds. */
  public static class TimerFiringWorkflowImpl implements GreetingWorkflow {

    private final GreetingActivities activities =
        Workflow.newActivityStub(
            GreetingActivities.class,
            ActivityOptions.newBuilder().setScheduleToCloseTimeout(Duration.ofSeconds(5)).build());

    @Override
    public void createGreeting(String name) {
      Promise<String> promiseString1 = Async.function(() -> activities.composeGreeting("1"));
      Promise<String> promiseString2 = Async.function(() -> "aString2");

      Set<Promise<String>> promiseSet = new HashSet<>();
      promiseSet.add(promiseString1);
      promiseSet.add(promiseString2);
      Workflow.await(
          Duration.ofSeconds(30), () -> promiseSet.stream().anyMatch(Promise::isCompleted));

      promiseString1.get();
      Workflow.sleep(Duration.ofSeconds(20));
      promiseString2.get();
    }
  }

  // Server doesn't guarantee that the timer fire timestamp is larger or equal of the
  // expected fire time. This test ensures that client still fires timer in this case.
  @Test
  @Ignore // TODO: Fix replay from JSON.
  public void testTimerFiringTimestampEarlierThanExpected() throws Exception {

    // Avoid executing 4 times
    Assume.assumeFalse("skipping for docker tests", useExternalService);

    WorkflowReplayer.replayWorkflowExecutionFromResource(
        "timerfiring.json", TimerFiringWorkflowImpl.class);
  }

  private static class FilteredTrace {

    private final List<String> impl = Collections.synchronizedList(new ArrayList<>());

    public boolean add(String s) {
      log.trace("FilteredTrace isReplaying=" + Workflow.isReplaying());
      if (!Workflow.isReplaying()) {
        return impl.add(s);
      }
      return true;
    }

    List<String> getImpl() {
      return impl;
    }
  }

  @WorkflowInterface
  public interface TestCompensationWorkflow {
    @WorkflowMethod
    void compensate();
  }

  public static class TestMultiargsWorkflowsFuncImpl implements TestMultiargsWorkflowsFunc {

    @Override
    public String func() {
      return "done";
    }
  }

  public static class TestCompensationWorkflowImpl implements TestCompensationWorkflow {
    @Override
    public void compensate() {}
  }

  @WorkflowInterface
  public interface TestSagaWorkflow {
    @WorkflowMethod
    String execute(String taskList, boolean parallelCompensation);
  }

  public static class TestSagaWorkflowImpl implements TestSagaWorkflow {

    @Override
    public String execute(String taskList, boolean parallelCompensation) {
      TestActivities testActivities =
          Workflow.newActivityStub(TestActivities.class, newActivityOptions1(taskList));

      ChildWorkflowOptions workflowOptions =
          ChildWorkflowOptions.newBuilder().setTaskList(taskList).build();
      TestMultiargsWorkflowsFunc stubF1 =
          Workflow.newChildWorkflowStub(TestMultiargsWorkflowsFunc.class, workflowOptions);

      Saga saga =
          new Saga(
              new Saga.Options.Builder().setParallelCompensation(parallelCompensation).build());
      try {
        testActivities.activity1(10);
        saga.addCompensation(testActivities::activity2, "compensate", -10);

        stubF1.func();

        TestCompensationWorkflow compensationWorkflow =
            Workflow.newChildWorkflowStub(TestCompensationWorkflow.class, workflowOptions);
        saga.addCompensation(compensationWorkflow::compensate);

        testActivities.throwIO();
        saga.addCompensation(
            () -> {
              throw new RuntimeException("unreachable");
            });
      } catch (Exception e) {
        saga.compensate();
      }
      return "done";
    }
  }

  @Test
  public void testSaga() {
    startWorkerFor(
        TestSagaWorkflowImpl.class,
        TestMultiargsWorkflowsFuncImpl.class,
        TestCompensationWorkflowImpl.class);
    TestSagaWorkflow sagaWorkflow =
        workflowClient.newWorkflowStub(
            TestSagaWorkflow.class, newWorkflowOptionsBuilder(taskList).build());
    sagaWorkflow.execute(taskList, false);
    tracer.setExpected(
        "interceptExecuteWorkflow " + UUID_REGEXP,
        "executeActivity customActivity1",
        "executeChildWorkflow TestMultiargsWorkflowsFunc",
        "interceptExecuteWorkflow " + UUID_REGEXP,
        "executeActivity throwIO",
        "executeChildWorkflow TestCompensationWorkflow",
        "interceptExecuteWorkflow " + UUID_REGEXP,
        "executeActivity activity2");
  }

  @Test
  public void testSagaParallelCompensation() {
    startWorkerFor(
        TestSagaWorkflowImpl.class,
        TestMultiargsWorkflowsFuncImpl.class,
        TestCompensationWorkflowImpl.class);
    TestSagaWorkflow sagaWorkflow =
        workflowClient.newWorkflowStub(
            TestSagaWorkflow.class, newWorkflowOptionsBuilder(taskList).build());
    sagaWorkflow.execute(taskList, true);
    String trace = tracer.getTrace();
    assertTrue(trace, trace.contains("executeChildWorkflow TestCompensationWorkflow"));
    assertTrue(trace, trace.contains("executeActivity activity2"));
  }

  public static class TestSignalExceptionWorkflowImpl implements TestWorkflowSignaled {
    private boolean signaled = false;

    @Override
    public String execute() {
      Workflow.await(() -> signaled);
      return null;
    }

    @Override
    public void signal1(String arg) {
      for (int i = 0; i < 10; i++) {
        Async.procedure(() -> Workflow.sleep(Duration.ofHours(1)));
      }

      throw new RuntimeException("exception in signal method");
    }
  }

  @Test
  public void testExceptionInSignal() throws InterruptedException {
    startWorkerFor(TestSignalExceptionWorkflowImpl.class);
    TestWorkflowSignaled signalWorkflow =
        workflowClient.newWorkflowStub(
            TestWorkflowSignaled.class, newWorkflowOptionsBuilder(taskList).build());
    CompletableFuture<String> result = WorkflowClient.execute(signalWorkflow::execute);
    signalWorkflow.signal1("test");
    try {
      result.get(1, TimeUnit.SECONDS);
      fail("not reachable");
    } catch (Exception e) {
      // exception expected here.
    }

    // Suspend polling so that decision tasks are not retried. Otherwise it will affect our thread
    // count.
    if (useExternalService) {
      workerFactory.suspendPolling();
    } else {
      testEnvironment.getWorkerFactory().suspendPolling();
    }

    // Wait for decision task retry to finish.
    Thread.sleep(10000);

    int workflowThreads = 0;
    ThreadInfo[] threads = ManagementFactory.getThreadMXBean().dumpAllThreads(false, false);
    for (ThreadInfo thread : threads) {
      if (thread.getThreadName().startsWith("workflow")) {
        workflowThreads++;
      }
    }

    assertTrue(
        "workflow threads might leak, #workflowThreads = " + workflowThreads, workflowThreads < 20);
  }

  @WorkflowInterface
  public interface TestUpsertSearchAttributes {
    @WorkflowMethod
    String execute(String taskList, String keyword);
  }

  public static class TestUpsertSearchAttributesImpl implements TestUpsertSearchAttributes {

    @Override
    public String execute(String taskList, String keyword) {
      SearchAttributes searchAttributes = Workflow.getWorkflowInfo().getSearchAttributes();
      assertNull(searchAttributes);

      Map<String, Object> searchAttrMap = new HashMap<>();
      searchAttrMap.put("CustomKeywordField", keyword);
      Workflow.upsertSearchAttributes(searchAttrMap);

      searchAttributes = Workflow.getWorkflowInfo().getSearchAttributes();
      assertEquals(
          "testKey",
          WorkflowUtils.getValueFromSearchAttributes(
              searchAttributes, "CustomKeywordField", String.class));

      // Running the activity below ensures that we have one more decision task to be executed after
      // adding the search attributes. This helps with replaying the history one more time to check
      // against a possible NonDeterminisicWorkflowError which could be caused by missing
      // UpsertWorkflowSearchAttributes event in history.
      TestActivities activities =
          Workflow.newActivityStub(TestActivities.class, newActivityOptions1(taskList));
      activities.activity();

      return "done";
    }
  }

  @Test
  public void testUpsertSearchAttributes() {
    startWorkerFor(TestUpsertSearchAttributesImpl.class);
    TestUpsertSearchAttributes testWorkflow =
        workflowClient.newWorkflowStub(
            TestUpsertSearchAttributes.class, newWorkflowOptionsBuilder(taskList).build());
    String result = testWorkflow.execute(taskList, "testKey");
    assertEquals("done", result);
    tracer.setExpected(
        "interceptExecuteWorkflow " + UUID_REGEXP,
        "upsertSearchAttributes",
        "executeActivity activity");
  }

  public static class TestMultiargsWorkflowsFuncChild implements TestMultiargsWorkflowsFunc2 {
    @Override
    public String func2(String s, int i) {
      WorkflowInfo wi = Workflow.getWorkflowInfo();
      String parentId = wi.getParentWorkflowId();
      return parentId;
    }
  }

  public static class TestMultiargsWorkflowsFuncParent implements TestMultiargsWorkflowsFunc {
    @Override
    public String func() {
      ChildWorkflowOptions workflowOptions =
          ChildWorkflowOptions.newBuilder()
              .setWorkflowRunTimeout(Duration.ofSeconds(100))
              .setWorkflowTaskTimeout(Duration.ofSeconds(60))
              .build();
      TestMultiargsWorkflowsFunc2 child =
          Workflow.newChildWorkflowStub(TestMultiargsWorkflowsFunc2.class, workflowOptions);

      String parentWorkflowId = Workflow.getWorkflowInfo().getParentWorkflowId();
      String childsParentWorkflowId = child.func2(null, 0);

      String result = String.format("%s - %s", parentWorkflowId, childsParentWorkflowId);
      return result;
    }
  }

  @Test
  public void testParentWorkflowInfoInChildWorkflows() {
    startWorkerFor(TestMultiargsWorkflowsFuncParent.class, TestMultiargsWorkflowsFuncChild.class);

    String workflowId = "testParentWorkflowInfoInChildWorkflows";
    WorkflowOptions workflowOptions =
        newWorkflowOptionsBuilder(taskList).setWorkflowId(workflowId).build();
    TestMultiargsWorkflowsFunc parent =
        workflowClient.newWorkflowStub(TestMultiargsWorkflowsFunc.class, workflowOptions);

    String result = parent.func();
    String expected = String.format("%s - %s", null, workflowId);
    assertEquals(expected, result);
  }

  public interface WorkflowBase {
    @WorkflowMethod
    String execute(String arg);
  }

  @WorkflowInterface
  public interface WorkflowA extends WorkflowBase {}

  @WorkflowInterface
  public interface WorkflowB extends WorkflowBase {}

  public static class WorkflowAImpl implements WorkflowA {
    @Override
    public String execute(String arg) {
      return "WorkflowAImpl" + arg;
    }
  }

  public static class WorkflowBImpl implements WorkflowB {
    @Override
    public String execute(String arg) {
      return "WorkflowBImpl" + arg;
    }
  }

  @Test
  public void testPolymorphicStart() {
    startWorkerFor(WorkflowBImpl.class, WorkflowAImpl.class);
    WorkflowOptions options = newWorkflowOptionsBuilder(taskList).build();
    WorkflowBase[] stubs =
        new WorkflowBase[] {
          workflowClient.newWorkflowStub(WorkflowA.class, options),
          workflowClient.newWorkflowStub(WorkflowB.class, options),
        };
    String results = stubs[0].execute("0") + ", " + stubs[1].execute("1");
    assertEquals("WorkflowAImpl0, WorkflowBImpl1", results);
  }

  @WorkflowInterface
  public interface SignalQueryBase {
    @SignalMethod
    void signal(String arg);

    @QueryMethod
    String getSignal();
  }

  @WorkflowInterface
  public interface SignalQueryWorkflowA extends SignalQueryBase {
    @WorkflowMethod
    String execute();
  }

  public static class SignalQueryWorkflowAImpl implements SignalQueryWorkflowA {

    private String signal;

    @Override
    public void signal(String arg) {
      signal = arg;
    }

    @Override
    public String getSignal() {
      return signal;
    }

    @Override
    public String execute() {
      Workflow.await(() -> signal != null);
      return signal;
    }
  }

  @Test
  public void testSignalAndQueryInterface() {
    startWorkerFor(SignalQueryWorkflowAImpl.class);
    WorkflowOptions options = newWorkflowOptionsBuilder(taskList).build();
    SignalQueryWorkflowA stub = workflowClient.newWorkflowStub(SignalQueryWorkflowA.class, options);
    WorkflowExecution execution = WorkflowClient.start(stub::execute);

    SignalQueryBase signalStub =
        workflowClient.newWorkflowStub(SignalQueryBase.class, execution.getWorkflowId());
    signalStub.signal("Hello World!");
    String result = WorkflowStub.fromTyped(stub).getResult(String.class);
    String queryResult = signalStub.getSignal();
    assertEquals("Hello World!", result);
    assertEquals(queryResult, result);
  }

  @WorkflowInterface
  public interface TestSignalAndQueryListenerWorkflow {
    @WorkflowMethod
    void execute();

    @SignalMethod
    void register();
  }

  public static class TestSignalAndQueryListenerWorkflowImpl
      implements TestSignalAndQueryListenerWorkflow {

    private boolean register;
    private List<String> signals = new ArrayList<>();

    @Override
    public void execute() {
      Workflow.await(() -> register);
      Workflow.registerListener(
          new SignalQueryBase() {

            @Override
            public void signal(String arg) {
              signals.add(arg);
            }

            @Override
            public String getSignal() {
              return String.join(", ", signals);
            }
          });
    }

    @Override
    public void register() {
      register = true;
    }
  }

  @Test
  public void testSignalAndQueryListener() {
    startWorkerFor(TestSignalAndQueryListenerWorkflowImpl.class);
    WorkflowOptions options = newWorkflowOptionsBuilder(taskList).build();
    TestSignalAndQueryListenerWorkflow stub =
        workflowClient.newWorkflowStub(TestSignalAndQueryListenerWorkflow.class, options);
    WorkflowExecution execution = WorkflowClient.start(stub::execute);

    SignalQueryBase signalStub =
        workflowClient.newWorkflowStub(SignalQueryBase.class, execution.getWorkflowId());
    // Send signals before listener is registered to test signal buffering
    signalStub.signal("a");
    signalStub.signal("b");
    try {
      signalStub.getSignal();
      fail("unreachable"); // as not listener is not registered yet
    } catch (WorkflowQueryException e) {
      assertTrue(e.getMessage().contains("Unknown query type: getSignal"));
    }
    stub.register();
    while (true) {
      try {
        assertEquals("a, b", signalStub.getSignal());
        break;
      } catch (WorkflowQueryException e) {
        assertTrue(e.getMessage().contains("Unknown query type: getSignal"));
      }
    }
  }

  private static class TracingWorkflowCallsInterceptor implements WorkflowCallsInterceptor {

    private final FilteredTrace trace;
    private final WorkflowCallsInterceptor next;

    private TracingWorkflowCallsInterceptor(FilteredTrace trace, WorkflowCallsInterceptor next) {
      WorkflowInfo workflowInfo = Workflow.getWorkflowInfo();
      this.trace = trace;
      this.next = Objects.requireNonNull(next);
    }

    @Override
    public <R> Promise<R> executeActivity(
        String activityName,
        Class<R> resultClass,
        Type resultType,
        Object[] args,
        ActivityOptions options) {
      trace.add("executeActivity " + activityName);
      return next.executeActivity(activityName, resultClass, resultType, args, options);
    }

    @Override
    public <R> Promise<R> executeLocalActivity(
        String activityName,
        Class<R> resultClass,
        Type resultType,
        Object[] args,
        LocalActivityOptions options) {
      trace.add("executeLocalActivity " + activityName);
      return next.executeLocalActivity(activityName, resultClass, resultType, args, options);
    }

    @Override
    public <R> WorkflowResult<R> executeChildWorkflow(
        String workflowType,
        Class<R> resultClass,
        Type resultType,
        Object[] args,
        ChildWorkflowOptions options) {
      trace.add("executeChildWorkflow " + workflowType);
      return next.executeChildWorkflow(workflowType, resultClass, resultType, args, options);
    }

    @Override
    public Random newRandom() {
      trace.add("newRandom");
      return next.newRandom();
    }

    @Override
    public Promise<Void> signalExternalWorkflow(
        WorkflowExecution execution, String signalName, Object[] args) {
      trace.add("signalExternalWorkflow " + execution.getWorkflowId() + " " + signalName);
      return next.signalExternalWorkflow(execution, signalName, args);
    }

    @Override
    public Promise<Void> cancelWorkflow(WorkflowExecution execution) {
      trace.add("cancelWorkflow " + execution.getWorkflowId());
      return next.cancelWorkflow(execution);
    }

    @Override
    public void sleep(Duration duration) {
      trace.add("sleep " + duration);
      next.sleep(duration);
    }

    @Override
    public boolean await(Duration timeout, String reason, Supplier<Boolean> unblockCondition) {
      trace.add("await " + timeout + " " + reason);
      return next.await(timeout, reason, unblockCondition);
    }

    @Override
    public void await(String reason, Supplier<Boolean> unblockCondition) {
      trace.add("await " + reason);
      next.await(reason, unblockCondition);
    }

    @Override
    public Promise<Void> newTimer(Duration duration) {
      trace.add("newTimer " + duration);
      return next.newTimer(duration);
    }

    @Override
    public <R> R sideEffect(Class<R> resultClass, Type resultType, Func<R> func) {
      trace.add("sideEffect");
      return next.sideEffect(resultClass, resultType, func);
    }

    @Override
    public <R> R mutableSideEffect(
        String id, Class<R> resultClass, Type resultType, BiPredicate<R, R> updated, Func<R> func) {
      trace.add("mutableSideEffect");
      return next.mutableSideEffect(id, resultClass, resultType, updated, func);
    }

    @Override
    public int getVersion(String changeId, int minSupported, int maxSupported) {
      trace.add("getVersion");
      return next.getVersion(changeId, minSupported, maxSupported);
    }

    @Override
    public void continueAsNew(
        Optional<String> workflowType, Optional<ContinueAsNewOptions> options, Object[] args) {
      trace.add("continueAsNew");
      next.continueAsNew(workflowType, options, args);
    }

    @Override
    public void registerQuery(
        String queryType,
        Class<?>[] argTypes,
        Type[] genericArgTypes,
        Func1<Object[], Object> callback) {
      trace.add("registerQuery " + queryType);
      next.registerQuery(queryType, argTypes, genericArgTypes, callback);
    }

    @Override
    public void registerSignal(
        String signalType,
        Class<?>[] argTypes,
        Type[] genericArgTypes,
        Functions.Proc1<Object[]> callback) {
      trace.add("registerSignal " + signalType);
      next.registerSignal(signalType, argTypes, genericArgTypes, callback);
    }

    @Override
    public UUID randomUUID() {
      trace.add("randomUUID");
      return next.randomUUID();
    }

    @Override
    public void upsertSearchAttributes(Map<String, Object> searchAttributes) {
      trace.add("upsertSearchAttributes");
      next.upsertSearchAttributes(searchAttributes);
    }
  }
}<|MERGE_RESOLUTION|>--- conflicted
+++ resolved
@@ -3640,19 +3640,10 @@
 
     @WorkflowMethod
     @MethodRetry(
-<<<<<<< HEAD
         initialIntervalSeconds = 1,
         maximumIntervalSeconds = 1,
         maximumAttempts = 30,
-        expirationSeconds = 100,
         doNotRetry = IllegalArgumentException.class)
-=======
-      initialIntervalSeconds = 1,
-      maximumIntervalSeconds = 1,
-      maximumAttempts = 30,
-      doNotRetry = IllegalArgumentException.class
-    )
->>>>>>> 61902827
     String execute(String testName);
   }
 
@@ -3839,15 +3830,7 @@
 
     void neverComplete();
 
-<<<<<<< HEAD
-    @MethodRetry(
-        initialIntervalSeconds = 1,
-        maximumIntervalSeconds = 1,
-        maximumAttempts = 3,
-        expirationSeconds = 100)
-=======
     @MethodRetry(initialIntervalSeconds = 1, maximumIntervalSeconds = 1, maximumAttempts = 3)
->>>>>>> 61902827
     void throwIOAnnotated();
 
     List<UUID> activityUUIDList(List<UUID> arg);
@@ -4083,16 +4066,7 @@
 
   @WorkflowInterface
   public interface TestMultiargsWorkflowsFunc1 {
-
-<<<<<<< HEAD
-    @WorkflowMethod(
-        name = "func1",
-        taskList = ANNOTATION_TASK_LIST,
-        workflowIdReusePolicy = WorkflowIdReusePolicy.RejectDuplicate,
-        executionStartToCloseTimeoutSeconds = 10)
-=======
     @WorkflowMethod(name = "func1")
->>>>>>> 61902827
     int func1(int input);
   }
 
