--- conflicted
+++ resolved
@@ -41,7 +41,6 @@
 import io.temporal.internal.testservice.StateMachines.WorkflowData;
 import io.temporal.internal.testservice.TestWorkflowStore.TaskListId;
 import io.temporal.proto.common.RetryPolicy;
-<<<<<<< HEAD
 import io.temporal.proto.decision.CancelTimerDecisionAttributes;
 import io.temporal.proto.decision.CancelWorkflowExecutionDecisionAttributes;
 import io.temporal.proto.decision.CompleteWorkflowExecutionDecisionAttributes;
@@ -77,30 +76,10 @@
 import io.temporal.proto.event.WorkflowExecutionSignaledEventAttributes;
 import io.temporal.proto.execution.WorkflowExecution;
 import io.temporal.proto.execution.WorkflowExecutionStatus;
+import io.temporal.proto.failure.QueryFailed;
 import io.temporal.proto.query.QueryRejectCondition;
 import io.temporal.proto.query.QueryRejected;
 import io.temporal.proto.query.QueryResultType;
-=======
-import io.temporal.proto.common.ScheduleActivityTaskDecisionAttributes;
-import io.temporal.proto.common.SignalExternalWorkflowExecutionDecisionAttributes;
-import io.temporal.proto.common.StartChildWorkflowExecutionDecisionAttributes;
-import io.temporal.proto.common.StartChildWorkflowExecutionFailedEventAttributes;
-import io.temporal.proto.common.StartTimerDecisionAttributes;
-import io.temporal.proto.common.StickyExecutionAttributes;
-import io.temporal.proto.common.UpsertWorkflowSearchAttributesDecisionAttributes;
-import io.temporal.proto.common.UpsertWorkflowSearchAttributesEventAttributes;
-import io.temporal.proto.common.WorkflowExecution;
-import io.temporal.proto.common.WorkflowExecutionContinuedAsNewEventAttributes;
-import io.temporal.proto.common.WorkflowExecutionSignaledEventAttributes;
-import io.temporal.proto.enums.DecisionTaskFailedCause;
-import io.temporal.proto.enums.EventType;
-import io.temporal.proto.enums.QueryRejectCondition;
-import io.temporal.proto.enums.QueryTaskCompletedType;
-import io.temporal.proto.enums.SignalExternalWorkflowExecutionFailedCause;
-import io.temporal.proto.enums.TimeoutType;
-import io.temporal.proto.enums.WorkflowExecutionStatus;
-import io.temporal.proto.failure.QueryFailed;
->>>>>>> 4c1aab91
 import io.temporal.proto.workflowservice.PollForActivityTaskRequest;
 import io.temporal.proto.workflowservice.PollForActivityTaskResponseOrBuilder;
 import io.temporal.proto.workflowservice.PollForDecisionTaskRequest;
@@ -119,11 +98,6 @@
 import io.temporal.proto.workflowservice.RespondQueryTaskCompletedRequest;
 import io.temporal.proto.workflowservice.SignalWorkflowExecutionRequest;
 import io.temporal.proto.workflowservice.StartWorkflowExecutionRequest;
-import java.io.ByteArrayInputStream;
-import java.io.ByteArrayOutputStream;
-import java.io.DataInputStream;
-import java.io.DataOutputStream;
-import java.io.IOException;
 import java.time.Duration;
 import java.time.Instant;
 import java.time.ZoneOffset;
@@ -132,7 +106,6 @@
 import java.util.HashMap;
 import java.util.List;
 import java.util.Map;
-import java.util.Objects;
 import java.util.Optional;
 import java.util.OptionalLong;
 import java.util.UUID;
@@ -1654,8 +1627,7 @@
               .setQueryResult(completeRequest.getQueryResult())
               .build();
       result.complete(response);
-    } else if (completeRequest.getCompletedType()
-        == QueryTaskCompletedType.QueryTaskCompletedTypeFailed) {
+    } else if (completeRequest.getCompletedType() == QueryResultType.Failed) {
       StatusRuntimeException error =
           StatusUtils.newException(
               Status.INVALID_ARGUMENT.withDescription(completeRequest.getErrorMessage()),
@@ -1721,56 +1693,4 @@
     }
     return child;
   }
-
-  static class QueryId {
-
-    private final ExecutionId executionId;
-    private final String queryId;
-
-    QueryId(ExecutionId executionId) {
-      this.executionId = Objects.requireNonNull(executionId);
-      this.queryId = UUID.randomUUID().toString();
-    }
-
-    private QueryId(ExecutionId executionId, String queryId) {
-      this.executionId = Objects.requireNonNull(executionId);
-      this.queryId = queryId;
-    }
-
-    public ExecutionId getExecutionId() {
-      return executionId;
-    }
-
-    String getQueryId() {
-      return queryId;
-    }
-
-    ByteString toBytes() {
-      ByteArrayOutputStream bout = new ByteArrayOutputStream();
-      DataOutputStream out = new DataOutputStream(bout);
-      addBytes(out);
-      return ByteString.copyFrom(bout.toByteArray());
-    }
-
-    void addBytes(DataOutputStream out) {
-      try {
-        executionId.addBytes(out);
-        out.writeUTF(queryId);
-      } catch (IOException e) {
-        throw Status.INTERNAL.withCause(e).withDescription(e.getMessage()).asRuntimeException();
-      }
-    }
-
-    static QueryId fromBytes(ByteString serialized) {
-      ByteArrayInputStream bin = new ByteArrayInputStream(serialized.toByteArray());
-      DataInputStream in = new DataInputStream(bin);
-      try {
-        ExecutionId executionId = ExecutionId.readFromBytes(in);
-        String queryId = in.readUTF();
-        return new QueryId(executionId, queryId);
-      } catch (IOException e) {
-        throw Status.INTERNAL.withCause(e).withDescription(e.getMessage()).asRuntimeException();
-      }
-    }
-  }
 }