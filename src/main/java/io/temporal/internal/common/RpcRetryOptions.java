/*
 *  Copyright (C) 2020 Temporal Technologies, Inc. All Rights Reserved.
 *
 *  Copyright 2012-2016 Amazon.com, Inc. or its affiliates. All Rights Reserved.
 *
 *  Modifications copyright (C) 2017 Uber Technologies, Inc.
 *
 *  Licensed under the Apache License, Version 2.0 (the "License"). You may not
 *  use this file except in compliance with the License. A copy of the License is
 *  located at
 *
 *  http://aws.amazon.com/apache2.0
 *
 *  or in the "license" file accompanying this file. This file is distributed on
 *  an "AS IS" BASIS, WITHOUT WARRANTIES OR CONDITIONS OF ANY KIND, either
 *  express or implied. See the License for the specific language governing
 *  permissions and limitations under the License.
 */

package io.temporal.internal.common;

import static io.temporal.internal.common.GrpcRetryer.DEFAULT_SERVICE_OPERATION_RETRY_OPTIONS;

import com.google.common.base.Defaults;
import com.google.protobuf.GeneratedMessageV3;
import io.grpc.Status;
import io.temporal.common.MethodRetry;
import java.time.Duration;
import java.util.ArrayList;
import java.util.Collections;
import java.util.List;
import java.util.Objects;

public final class RpcRetryOptions {

  public static Builder newBuilder() {
    return new Builder();
  }

  public static Builder newBuilder(RpcRetryOptions options) {
    return new Builder(options);
  }

  public static RpcRetryOptions getDefaultInstance() {
    return DEFAULT_INSTANCE;
  }

  private static final RpcRetryOptions DEFAULT_INSTANCE;

  static {
    DEFAULT_INSTANCE = RpcRetryOptions.newBuilder().build();
  }

  public static class DoNotRetryPair {
    private final Status.Code code;
    private final Class<? extends GeneratedMessageV3> detailsClass;

    private DoNotRetryPair(Status.Code code, Class<? extends GeneratedMessageV3> detailsClass) {
      this.code = code;
      this.detailsClass = detailsClass;
    }

    public Status.Code getCode() {
      return code;
    }

    public Class<? extends GeneratedMessageV3> getDetailsClass() {
      return detailsClass;
    }
  }

  public static final class Builder {

    private Duration initialInterval;

    private Duration expiration;

    private double backoffCoefficient;

    private int maximumAttempts;

    private Duration maximumInterval;

    private List<DoNotRetryPair> doNotRetry = new ArrayList<>();

    private Builder() {}

    private Builder(RpcRetryOptions options) {
      if (options == null) {
        return;
      }
      this.backoffCoefficient = options.getBackoffCoefficient();
      this.maximumAttempts = options.getMaximumAttempts();
      this.expiration = options.getExpiration();
      this.initialInterval = options.getInitialInterval();
      this.maximumInterval = options.getMaximumInterval();
      this.doNotRetry = options.getDoNotRetry();
    }

    /**
     * Interval of the first retry. If coefficient is 1.0 then it is used for all retries. Required.
     */
    public Builder setInitialInterval(Duration initialInterval) {
      Objects.requireNonNull(initialInterval);
      if (initialInterval.isNegative() || initialInterval.isZero()) {
        throw new IllegalArgumentException("Invalid interval: " + initialInterval);
      }
      this.initialInterval = initialInterval;
      return this;
    }

    /**
     * Maximum time to retry. Required. When exceeded the retries stop even if maximum retries is
     * not reached yet.
     */
    public Builder setExpiration(Duration expiration) {
      Objects.requireNonNull(expiration);
      if (expiration.isNegative() || expiration.isZero()) {
        throw new IllegalArgumentException("Invalid interval: " + expiration);
      }
      this.expiration = expiration;
      return this;
    }

    /**
     * Coefficient used to calculate the next retry interval. The next retry interval is previous
     * interval multiplied by this coefficient. Must be 1 or larger. Default is 2.0.
     */
    public Builder setBackoffCoefficient(double backoffCoefficient) {
      if (backoffCoefficient < 1d) {
        throw new IllegalArgumentException("coefficient less than 1.0: " + backoffCoefficient);
      }
      this.backoffCoefficient = backoffCoefficient;
      return this;
    }

    /**
     * Maximum number of attempts. When exceeded the retries stop even if not expired yet. Must be 1
     * or bigger. Default is unlimited.
     */
    public Builder setMaximumAttempts(int maximumAttempts) {
      if (maximumAttempts < 1) {
        throw new IllegalArgumentException("Invalid maximumAttempts: " + maximumAttempts);
      }
      this.maximumAttempts = maximumAttempts;
      return this;
    }

    /**
     * Maximum interval between retries. Exponential backoff leads to interval increase. This value
     * is the cap of the increase. Default is 100x of initial interval.
     */
    public Builder setMaximumInterval(Duration maximumInterval) {
      Objects.requireNonNull(maximumInterval);
      if (maximumInterval.isNegative() || maximumInterval.isZero()) {
        throw new IllegalArgumentException("Invalid interval: " + maximumInterval);
      }
      this.maximumInterval = maximumInterval;
      return this;
    }

    /**
<<<<<<< HEAD
     * Add <code>Status.Code</code> with associated details class to not retry. If detailsClass is
     * null all failures with the code are non retryable.
=======
     * Add <code>Status.Code</code> with associated details class to not retry. If <code>
     * detailsClass</code> is null all failures with the code are non retryable.
>>>>>>> ad3e7298
     */
    public Builder addDoNotRetry(
        Status.Code code, Class<? extends GeneratedMessageV3> detailsClass) {
      doNotRetry.add(new DoNotRetryPair(code, detailsClass));
      return this;
    }

    Builder setDoNotRetry(List<DoNotRetryPair> pairs) {
      doNotRetry = pairs;
      return this;
    }

    /** The parameter options takes precedence. */
    public Builder setRetryOptions(RpcRetryOptions o) {
      if (o == null) {
        return this;
      }
      setInitialInterval(merge(initialInterval, o.getInitialInterval(), Duration.class));
      setExpiration(merge(expiration, o.getExpiration(), Duration.class));
      setMaximumInterval(merge(maximumInterval, o.getMaximumInterval(), Duration.class));
      setBackoffCoefficient(merge(backoffCoefficient, o.getBackoffCoefficient(), double.class));
      setMaximumAttempts(merge(maximumAttempts, o.getMaximumAttempts(), int.class));
      setDoNotRetry(merge(doNotRetry, o.getDoNotRetry()));
      validateBuildWithDefaults();
      return this;
    }

    private static <G> G merge(G annotation, G options, Class<G> type) {
      if (!Defaults.defaultValue(type).equals(options)) {
        return options;
      }
      return annotation;
    }

    private List<DoNotRetryPair> merge(List<DoNotRetryPair> o1, List<DoNotRetryPair> o2) {
      if (o2 != null) {
        return new ArrayList<>(o2);
      }
      if (o1.size() > 0) {
        return new ArrayList<>(o1);
      }
      return null;
    }

    /**
     * Build RetryOptions without performing validation as validation should be done after merging
     * with {@link MethodRetry}.
     */
    public RpcRetryOptions build() {
      return new RpcRetryOptions(
          initialInterval,
          backoffCoefficient,
          expiration,
          maximumAttempts,
          maximumInterval,
          doNotRetry);
    }

    /** Validates property values and builds RetryOptions with default values. */
    public RpcRetryOptions validateBuildWithDefaults() {
      double backoff = backoffCoefficient;
      if (backoff == 0d) {
        backoff = DEFAULT_SERVICE_OPERATION_RETRY_OPTIONS.backoffCoefficient;
      }
      if (initialInterval == null || initialInterval.isZero() || initialInterval.isNegative()) {
        initialInterval = DEFAULT_SERVICE_OPERATION_RETRY_OPTIONS.initialInterval;
      }
      if (expiration == null || expiration.isZero() || expiration.isNegative()) {
        expiration = DEFAULT_SERVICE_OPERATION_RETRY_OPTIONS.expiration;
      }
      if (maximumInterval == null || maximumInterval.isZero() || maximumInterval.isNegative()) {
        maximumInterval = DEFAULT_SERVICE_OPERATION_RETRY_OPTIONS.maximumInterval;
      }
      if (doNotRetry == null || doNotRetry.size() == 0) {
        doNotRetry = DEFAULT_SERVICE_OPERATION_RETRY_OPTIONS.doNotRetry;
      }
      RpcRetryOptions result =
          new RpcRetryOptions(
              initialInterval, backoff, expiration, maximumAttempts, maximumInterval, doNotRetry);
      result.validate();
      return result;
    }
  }

  private final Duration initialInterval;

  private final double backoffCoefficient;

  private final Duration expiration;

  private final int maximumAttempts;

  private final Duration maximumInterval;

  private final List<DoNotRetryPair> doNotRetry;

  private RpcRetryOptions(
      Duration initialInterval,
      double backoffCoefficient,
      Duration expiration,
      int maximumAttempts,
      Duration maximumInterval,
      List<DoNotRetryPair> doNotRetry) {
    this.initialInterval = initialInterval;
    this.backoffCoefficient = backoffCoefficient;
    this.expiration = expiration;
    this.maximumAttempts = maximumAttempts;
    this.maximumInterval = maximumInterval;
    this.doNotRetry = doNotRetry != null ? Collections.unmodifiableList(doNotRetry) : null;
  }

  public Duration getInitialInterval() {
    return initialInterval;
  }

  public double getBackoffCoefficient() {
    return backoffCoefficient;
  }

  public Duration getExpiration() {
    return expiration;
  }

  public int getMaximumAttempts() {
    return maximumAttempts;
  }

  public Duration getMaximumInterval() {
    return maximumInterval;
  }

  public void validate() {
    if (initialInterval == null) {
      throw new IllegalStateException("required property initialInterval not set");
    }
    if (expiration == null && maximumAttempts <= 0) {
      throw new IllegalArgumentException(
          "both MaximumAttempts and Expiration on retry policy are not set, at least one of them must be set");
    }
    if (maximumInterval != null && maximumInterval.compareTo(initialInterval) < 0) {
      throw new IllegalStateException(
          "maximumInterval("
              + maximumInterval
              + ") cannot be smaller than initialInterval("
              + initialInterval);
    }
    if (backoffCoefficient != 0d && backoffCoefficient < 1.0) {
      throw new IllegalArgumentException("coefficient less than 1");
    }
    if (maximumAttempts != 0 && maximumAttempts < 0) {
      throw new IllegalArgumentException("negative maximum attempts");
    }
  }

  public List<DoNotRetryPair> getDoNotRetry() {
    return doNotRetry;
  }

  @Override
  public String toString() {
    return "RetryOptions{"
        + "initialInterval="
        + initialInterval
        + ", backoffCoefficient="
        + backoffCoefficient
        + ", expiration="
        + expiration
        + ", maximumAttempts="
        + maximumAttempts
        + ", maximumInterval="
        + maximumInterval
        + ", doNotRetry="
        + doNotRetry
        + '}';
  }

  @Override
  public boolean equals(Object o) {
    if (this == o) return true;
    if (o == null || getClass() != o.getClass()) return false;
    RpcRetryOptions that = (RpcRetryOptions) o;
    return Double.compare(that.backoffCoefficient, backoffCoefficient) == 0
        && maximumAttempts == that.maximumAttempts
        && Objects.equals(initialInterval, that.initialInterval)
        && Objects.equals(expiration, that.expiration)
        && Objects.equals(maximumInterval, that.maximumInterval)
        && Objects.equals(doNotRetry, that.doNotRetry);
  }

  @Override
  public int hashCode() {
    return Objects.hash(
        initialInterval,
        backoffCoefficient,
        expiration,
        maximumAttempts,
        maximumInterval,
        doNotRetry);
  }
}<|MERGE_RESOLUTION|>--- conflicted
+++ resolved
@@ -160,13 +160,8 @@
     }
 
     /**
-<<<<<<< HEAD
-     * Add <code>Status.Code</code> with associated details class to not retry. If detailsClass is
-     * null all failures with the code are non retryable.
-=======
      * Add <code>Status.Code</code> with associated details class to not retry. If <code>
      * detailsClass</code> is null all failures with the code are non retryable.
->>>>>>> ad3e7298
      */
     public Builder addDoNotRetry(
         Status.Code code, Class<? extends GeneratedMessageV3> detailsClass) {
